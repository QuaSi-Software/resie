--- conflicted
+++ resolved
@@ -1,8 +1,4 @@
-<<<<<<< HEAD
-ReSiE balanceWarn log file of simulation started at: 2024-09-05 14:56:21
-=======
 ReSiE balanceWarn log file of simulation started at: 2024-09-06 17:38:13
->>>>>>> 3a5eb8e1
 This log file contains only balance warnings written by ReSiE.
 ---------------------------------
 [BalanceWarning] Balance for component TST_TH_BUS_01 was not zero in timestep 22500: -435.4971919999998
