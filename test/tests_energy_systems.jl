--- conflicted
+++ resolved
@@ -4,9 +4,6 @@
     include("energy_systems/heat_pump_demand_driven.jl")
     include("energy_systems/demand_heating.jl")
     include("energy_systems/bus_to_bus.jl")
-<<<<<<< HEAD
     include("energy_systems/storage_loading_switch.jl")
-=======
     #include("energy_systems/multiple_transformer_limited.jl") deactivated as test are failing currently
->>>>>>> 6a4d93e0
 end