--- conflicted
+++ resolved
@@ -403,9 +403,6 @@
 end
 
 @testset "storage_loading_reorder_steps" begin
-<<<<<<< HEAD
-    test_storage_loading_reorder_steps()
-=======
     test_storage_loading_reorder_steps_1()
     test_storage_loading_reorder_steps_2()
     test_storage_loading_reorder_steps_3()
@@ -625,116 +622,4 @@
     test_storage_loading_reorder_steps_with_matrix_1()
     test_storage_loading_reorder_steps_with_matrix_2()
     test_storage_loading_reorder_steps_with_matrix_3()
-end
-
-function test_data_control_dependencies()
-    # this is a strange example as it would not normally be used. this is only used here
-    # to test specific characteristics of reorder_for_control_dependencies()
-    systems_config = Dict{String,Any}(
-        "TST_BUS_01" => Dict{String,Any}(
-            "type" => "Bus",
-            "medium" => "m_h_w_ht1",
-            "control_refs" => [],
-            "production_refs" => [
-                "TST_HP_01",
-                "TST_HP_02",
-                "TST_BFT_01",
-            ],
-        ),
-        "TST_HP_02" => Dict{String,Any}(
-            "type" => "HeatPump",
-            "control_refs" => ["TST_HP_01"],
-            "production_refs" => [],
-            "strategy" => Dict{String,Any}(
-                "name" => "demand_driven",
-            ),
-            "power" => 12000,
-            "fixed_cop" => 3.0
-        ),
-        "TST_HP_01" => Dict{String,Any}(
-            "type" => "HeatPump",
-            "control_refs" => ["TST_BFT_01"],
-            "production_refs" => [],
-            "strategy" => Dict{String,Any}(
-                "name" => "storage_driven",
-                "low_threshold" => 0.2,
-                "high_threshold" => 0.8,
-            ),
-            "power" => 12000,
-            "fixed_cop" => 3.0
-        ),
-        "TST_BFT_01" => Dict{String,Any}(
-            "type" => "BufferTank",
-            "control_refs" => [],
-            "production_refs" => [
-                "TST_BUS_01"
-            ],
-            "capacity" => 40000,
-            "load" => 0
-        ),
-    )
-    systems = Resie.load_systems(systems_config)
-    by_function = Resie.categorize_by_function(systems)
-    return systems, by_function
-end
-
-function test_control_dependencies_no_change()
-    systems, by_function = test_data_control_dependencies()
-    steps = [
-        [102, ("TST_BUS_01", EnergySystems.s_control)],
-        [100, ("TST_HP_02", EnergySystems.s_control)],
-        [101, ("TST_HP_01", EnergySystems.s_control)],
-        [98, ("TST_BFT_01", EnergySystems.s_control)],
-        [97, ("TST_BUS_01", EnergySystems.s_produce)],
-        [95, ("TST_HP_02", EnergySystems.s_produce)],
-        [96, ("TST_HP_01", EnergySystems.s_produce)],
-        [93, ("TST_BFT_01", EnergySystems.s_produce)],
-    ]
-    expected = [
-        [102, ("TST_BUS_01", EnergySystems.s_control)],
-        [100, ("TST_HP_02", EnergySystems.s_control)],
-        [101, ("TST_HP_01", EnergySystems.s_control)],
-        [98, ("TST_BFT_01", EnergySystems.s_control)],
-        [97, ("TST_BUS_01", EnergySystems.s_produce)],
-        [95, ("TST_HP_02", EnergySystems.s_produce)],
-        [96, ("TST_HP_01", EnergySystems.s_produce)],
-        [93, ("TST_BFT_01", EnergySystems.s_produce)],
-    ]
-    Resie.reorder_for_control_dependencies(steps, systems, by_function)
-    @test pwc_steps_astr(expected, steps) == ""
-end
-
-@testset "control_dependencies_no_change" begin
-    test_control_dependencies_no_change()
-end
-
-function test_control_dependencies_reorder_steps()
-    systems, by_function = test_data_control_dependencies()
-    steps = [
-        [102, ("TST_BUS_01", EnergySystems.s_control)],
-        [100, ("TST_HP_02", EnergySystems.s_control)],
-        [101, ("TST_HP_01", EnergySystems.s_control)],
-        [98, ("TST_BFT_01", EnergySystems.s_control)],
-        [97, ("TST_BUS_01", EnergySystems.s_produce)],
-        [95, ("TST_HP_02", EnergySystems.s_produce)],
-        [96, ("TST_HP_01", EnergySystems.s_produce)],
-        [93, ("TST_BFT_01", EnergySystems.s_produce)],
-    ]
-    expected = [
-        [102, ("TST_BUS_01", EnergySystems.s_control)],
-        [100, ("TST_HP_02", EnergySystems.s_control)],
-        [101, ("TST_HP_01", EnergySystems.s_control)],
-        [98, ("TST_BFT_01", EnergySystems.s_control)],
-        [97, ("TST_BUS_01", EnergySystems.s_produce)],
-        [95, ("TST_HP_02", EnergySystems.s_produce)],
-        [96, ("TST_HP_01", EnergySystems.s_produce)],
-        [93, ("TST_BFT_01", EnergySystems.s_produce)],
-    ]
-    Resie.reorder_for_control_dependencies(steps, systems, by_function)
-    @test pwc_steps_astr(expected, steps) == ""
-end
-
-@testset "control_dependencies_reorder_steps" begin
-    test_control_dependencies_reorder_steps()
->>>>>>> 049e2323
 end