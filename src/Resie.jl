module Resie

# note: includes that contain their own module, which have to be submodules of the Resie
# module, are included first, then can be accessed with the "using" keyword. files that
# contain code that is intended to be used in-place of their include statement (as part
# of the Resie module), are included after the "using" statements have been declared.
# this is done so the latter files can access the symbols of the submodules the same as
# if the code was inside this file.

include("profiles/base.jl")
using .Profiles
include("profiles/weatherdata.jl")
using .Weatherdata

include("energy_systems/base.jl")
using .EnergySystems

include("project_loading.jl")
include("file_output.jl")

include("resie_logger.jl")
using .Resie_Logger

using PlotlyJS
using ColorSchemes
using Colors
using Interpolations
using JSON


"""
    get_simulation_params(project_config)

Constructs the dictionary of simulation parameters.

# Arguments
-`project_config::Dict{AbstractString,Any}`: The project config
# Returns
-`Dict{String,Any}`: The simulation parameter dictionary
"""
<<<<<<< HEAD
function run_simulation(project_config::Dict{AbstractString,Any})
    # get time steps from input file
    time_step, start_timestamp, end_timestamp, start_date = get_timesteps(project_config["simulation_parameters"])  
=======
function get_simulation_params(project_config::Dict{AbstractString,Any})::Dict{String,Any}
    time_step, start_timestamp, end_timestamp = get_timesteps(
        project_config["simulation_parameters"]
    )
>>>>>>> 02ebe4a6
    nr_of_steps = UInt(max(1, (end_timestamp - start_timestamp) / time_step))

    sim_params = Dict{String,Any}(
        "time" => start_timestamp,
        "time_step_seconds" => time_step,
        "number_of_time_steps" => nr_of_steps,
<<<<<<< HEAD
        "start_date" => start_date,
        "epsilon" => 1e-9
=======
        "epsilon" => 1e-9,
        "is_first_timestep" => true
>>>>>>> 02ebe4a6
    )

    file_path = default(
        project_config["simulation_parameters"],
        "weather_file_path",
        nothing
    )
    if file_path !== nothing
        sim_params["weather_data"] = WeatherData(file_path, sim_params)
    end

    return sim_params
end

"""
    prepare_inputs(project_config)

Construct and prepare parameters, energy system components and the order of operation.

# Arguments
-`project_config::Dict{AbstractString,Any}`: The project config
# Returns
-`Dict{String,Any}`: Simulation parameters
-`Grouping`: The constructed energy system components
-`StepInstructions`: Order of operations
"""
function prepare_inputs(project_config::Dict{AbstractString,Any})
    sim_params = get_simulation_params(project_config)

    # this sets a global variable in the EnergySystems module, which is required for a
    # utility function to work properly
    EnergySystems.set_timestep(sim_params["time_step_seconds"])

    components = load_components(project_config["components"], sim_params)

    if (
        haskey(project_config, "order_of_operation")
        && length(project_config["order_of_operation"]) > 0
    )
        step_order = load_order_of_operations(
            project_config["order_of_operation"],
            components
        )
        @info "The order of operations was successfully imported from the input file.\n" *
              "Note that the order of operations has a major impact on the simulation " *
              "result and should only be changed by experienced users!"
    else
        step_order = calculate_order_of_operations(components)
    end

    return sim_params, components, step_order
end

"""
    run_simulation_loop()

Performs the simulation as loop over time steps and records outputs.

# Arguments
-`project_config::Dict{AbstractString,Any}`: The project config
-`sim_params::Dict{String,Any}`: Simulation parameters
-`components::Grouping`: The energy system components
-`step_order::StepInstructions`:: Order of operations
"""
function run_simulation_loop(
    project_config::Dict{AbstractString,Any},
    sim_params::Dict{String,Any},
    components::Grouping,
    step_order::StepInstructions
)
    # get list of requested output keys for lineplot and csv export
    output_keys_lineplot, output_keys_to_csv = get_output_keys(project_config["io_settings"], components)
    do_create_plot = !(output_keys_lineplot === nothing)
    do_write_CSV = !(output_keys_to_csv === nothing)
    csv_output_file_path = default(
        project_config["io_settings"],
        "csv_output_file",
        "./output/out.csv"
    )

    # Initialize the array for output plots
    if do_create_plot
        output_data_lineplot = zeros(Float64, sim_params["number_of_time_steps"], 1 + length(output_keys_lineplot))
    end
    # reset CSV file
    if do_write_CSV
        reset_file(csv_output_file_path, output_keys_to_csv)
    end
   
    # check if sankey should be plotted
    do_create_sankey = haskey(project_config["io_settings"], "sankey_plot") && project_config["io_settings"]["sankey_plot"] !== "nothing"
    if do_create_sankey
        # get infomration about all interfaces for Sankey
        nr_of_interfaces, medium_of_interfaces, output_sourcenames_sankey, output_targetnames_sankey = get_interface_information(components)
        # preallocate for speed: Matrix with data of interfaces in every timestep
        output_interface_values = zeros(Float64, sim_params["number_of_time_steps"], nr_of_interfaces)
    end 

    # export order of operation and other additional info like optional plots
    dump_auxiliary_outputs(project_config, components, step_order, sim_params)

    for steps = 1:sim_params["number_of_time_steps"]
        # perform the simulation
        perform_steps(components, step_order, sim_params)

        # check if any component was not balanced
        warnings = check_balances(components, sim_params["epsilon"])
        if length(warnings) > 0
            for (key, balance) in warnings
                @balanceWarn "Balance for component $key was not zero in timestep $(sim_params["time"]): $balance"
            end
        end

        # write requested output data of the components to CSV-file
        # This is currently done in every time step to keep data even if 
        # an error occurs.
        if do_write_CSV
            write_to_file(csv_output_file_path, output_keys_to_csv, sim_params["time"])
        end

        # get the energy transported through each interface in every timestep for Sankey
        if do_create_sankey
            output_interface_values[steps, :] = collect_interface_energies(components, nr_of_interfaces)
        end

        # gather output data of each component for line plot
        if do_create_plot
            output_data_lineplot[steps, :] = geather_output_data(output_keys_lineplot, sim_params["time"])
        end

        # simulation update
        sim_params["time"] += Int(sim_params["time_step_seconds"])

        if steps == 1
            sim_params["is_first_timestep"] = false
        end
    end

    ### create profile line plot
    if do_create_plot
        create_profile_line_plots(output_data_lineplot, output_keys_lineplot, project_config, sim_params)
        @info "Line plot created and saved to .output/output_plot.html"
    end

    ### create Sankey diagram
    if do_create_sankey
        create_sankey(output_sourcenames_sankey, output_targetnames_sankey, output_interface_values, medium_of_interfaces, nr_of_interfaces, project_config["io_settings"])
        @info "Sankey created and saved to .output/output_sankey.html"
    end
    
    if do_write_CSV
        @info "CSV-file with outputs written to $(csv_output_file_path)"
    end

end

"""
    load_and_run(filepath)

Load a project from the given file and run the simulation with it.

# Arguments
- `filepath::String`: Filepath to the project config file.
"""
function load_and_run(filepath::String)
    project_config = nothing

    try
        project_config = read_JSON(abspath(filepath))
    catch exc
        if isa(exc, MethodError)
            @error "Could not parse project config file at $(filepath)"
            return
        end
    end

    if project_config === nothing
        @error "Could not find or parse project config file at $(filepath)"
        return
    end

    sim_params, components, step_order = prepare_inputs(project_config)
    run_simulation_loop(project_config, sim_params, components, step_order)
end

end # module<|MERGE_RESOLUTION|>--- conflicted
+++ resolved
@@ -38,29 +38,19 @@
 # Returns
 -`Dict{String,Any}`: The simulation parameter dictionary
 """
-<<<<<<< HEAD
-function run_simulation(project_config::Dict{AbstractString,Any})
-    # get time steps from input file
-    time_step, start_timestamp, end_timestamp, start_date = get_timesteps(project_config["simulation_parameters"])  
-=======
 function get_simulation_params(project_config::Dict{AbstractString,Any})::Dict{String,Any}
-    time_step, start_timestamp, end_timestamp = get_timesteps(
+    time_step, start_timestamp, end_timestamp, start_date = get_timesteps(
         project_config["simulation_parameters"]
     )
->>>>>>> 02ebe4a6
     nr_of_steps = UInt(max(1, (end_timestamp - start_timestamp) / time_step))
 
     sim_params = Dict{String,Any}(
         "time" => start_timestamp,
         "time_step_seconds" => time_step,
         "number_of_time_steps" => nr_of_steps,
-<<<<<<< HEAD
         "start_date" => start_date,
-        "epsilon" => 1e-9
-=======
         "epsilon" => 1e-9,
         "is_first_timestep" => true
->>>>>>> 02ebe4a6
     )
 
     file_path = default(
