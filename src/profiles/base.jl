--- conflicted
+++ resolved
@@ -62,17 +62,11 @@
                      given_time_step::Dates.Second=Second(0),         # optional: Dates.Second that indicates the 
                                                                       # timestep in seconds of the given data
                      given_data_type::Union{String,Nothing}=nothing,  # optional: datatype, shoule be "intensive" or
-<<<<<<< HEAD
-                                                                      # "extensive"
-                     shift::Dates.Second=Second(0))                   # optional: timeshift for data. A positive shift 
-                                                                      # adds to the timestamp = value is earlier
-=======
                      #                                                            "extensive"
                      shift::Dates.Second=Second(0),                   # optional: timeshift for data. A positive shift 
                      #                                                            adds to the timestamp = value is later
                      interpolation_type::String="stepwise")           # optional: interpolation type. Can be one of: "stepwise",
         #                                                                         "linear_classic", "linear_time_preserving"
->>>>>>> 0df97311
         if given_profile_values == []  # read data from file_path
             profile_values = Vector{Float64}()
             profile_timestamps = Vector{String}()
