--- conflicted
+++ resolved
@@ -29,25 +29,15 @@
     is_power::Bool
 
     """Holds the profile values indexed by the time step number"""
-    data::Dict{DateTime, Float64}
+    data::Dict{DateTime,Float64}
 
     """Construct a profile from the file at the given path or convert given data to profile (optional)."""
-<<<<<<< HEAD
     function Profile(file_path::String,                               # file path to a .prf file
                      sim_params::Dict{String,Any};                    # general simulation parameters
                      given_profile_values::Vector{Float64}=Float64[], # optional: Vector{Float64} that holds values of the profile
                      given_timestamps::Vector{DateTime}=DateTime[],   # optional: Vector{DateTime} that holds the time step as DateTime
                      given_time_step::Dates.Second=Second(0),         # optional: Dates.Second that indicates the timestep in seconds of the given data
                      given_is_power::Bool=false)                      # optional: Bool that indicates if the data is intensive or extensive
-
-=======
-    function Profile(file_path::String,
-                     sim_params::Dict{String,Any};
-                     given_profile_values::Vector{Any}=[],
-                     given_timestamps::Vector{Int64}=[0],
-                     given_time_step::Int=0,
-                     given_is_power::Bool=false)
->>>>>>> 83744a91
         if given_profile_values == []  # read data from file_path
             profile_values = Vector{Float64}()
             profile_timestamps = Vector{String}()
@@ -59,7 +49,7 @@
             profile_start_date = nothing
             profile_start_date_format = nothing
             time_zone = nothing
-            
+
             file_handle = nothing
 
             try
@@ -110,7 +100,6 @@
                 end
             end
 
-<<<<<<< HEAD
             if is_power === nothing
                 @error "For the profile at $(file_path) no profile type ('is_power') is given!"
                 throw(InputError)
@@ -122,7 +111,7 @@
             if time_definition == "startdate_timestepsize"
                 if isnothing(profile_start_date) || isnothing(profile_start_date_format) || isnothing(profile_time_step)
                     @error "For the profile at $(file_path) a time definition via startdate_timestepsize is chosen. " *
-                            "Specify 'profile_start_date', 'profile_start_date_format' and 'profile_time_step_seconds' in the profile header!"
+                           "Specify 'profile_start_date', 'profile_start_date_format' and 'profile_time_step_seconds' in the profile header!"
                     throw(InputError)
                 else
                     # create time step from startdate and timestep
@@ -136,13 +125,13 @@
                                                  file_path,
                                                  "profile_start_date_format")
                     for idx in eachindex(profile_values)
-                        profile_timestamps_date[idx] = start_date + Second((idx-1) * profile_time_step)
+                        profile_timestamps_date[idx] = start_date + Second((idx - 1) * profile_time_step)
                     end
                 end
             elseif time_definition == "startdate_timestamp"
                 if isnothing(profile_start_date) || isnothing(profile_start_date_format) || isnothing(timestamp_format)
                     @error "For the profile at $(file_path) a time definition via startdate_timestamp is chosen. " *
-                            "Specify 'profile_start_date', 'profile_start_date_format' and 'timestamp_format' in the profile header!"
+                           "Specify 'profile_start_date', 'profile_start_date_format' and 'timestamp_format' in the profile header!"
                     throw(InputError)
                 else
                     # calculate time step from startdate and continuos timestamp
@@ -170,7 +159,7 @@
             elseif time_definition == "datestamp"
                 if isnothing(timestamp_format)
                     @error "For the profile at $(file_path) a time definition via datestamp is chosen. " *
-                            "Specify 'timestamp_format' in the profile header!"
+                           "Specify 'timestamp_format' in the profile header!"
                     throw(InputError)
                 else
                     # get time step from datestamp
@@ -187,23 +176,13 @@
                 throw(InputError)
             end
 
-            if isnothing(profile_time_step) && length(profile_timestamps_date) > 1 
+            if isnothing(profile_time_step) && length(profile_timestamps_date) > 1
                 profile_time_step = Dates.value(Second(profile_timestamps_date[2] - profile_timestamps_date[1]))
                 @info "For the profile at $(file_path), a timestep of $(string(profile_time_step)) seconds was detected."
             elseif isnothing(profile_time_step)
                 @error "For the profile at $(file_path) no profile time step could be determined. " *
-                        "Please specify one with the parameter 'profile_time_step_seconds'."
+                       "Please specify one with the parameter 'profile_time_step_seconds'."
                 throw(InputError)
-=======
-            if !given_timestep
-                profile_time_step = profile_timestamps[2] - profile_timestamps[1]
-                @warn "For the profile at $file_path no timestep is given! A timestep of " *
-                      string(profile_time_step) * " seconds was detected."
-            end
-            if !given_type
-                @warn "For the profile at $file_path no profile type ('is_power') is given! " *
-                      "An energy-profile (extensive) is assumed!"
->>>>>>> 83744a91
             end
         else # data was read in from somewhere else and is provided as vector
             profile_values = given_profile_values
@@ -224,22 +203,24 @@
         elseif length(profile_timestamps_date) !== length(unique(profile_timestamps_date))
             @error "The timestamp of the profile at $(file_path) has duplicates!"
             throw(InputError)
-        elseif length(profile_timestamps_date) > 1 && length(unique(diff_ignore_leap_days(profile_timestamps_date))) !== 1
+        elseif length(profile_timestamps_date) > 1 &&
+               length(unique(diff_ignore_leap_days(profile_timestamps_date))) !== 1
             @error "The timestamp of the profile at $(file_path) has an inconsistent time step width! " *
                    "If the profile is defined by a datestamp and has daylight savings, please specify a 'time_zone'!"
             throw(InputError)
         end
 
-<<<<<<< HEAD
         # check time step compatibility
-        if !(sim_params["time_step_seconds"] % profile_time_step == 0) && !(profile_time_step % sim_params["time_step_seconds"] == 0) 
+        if !(sim_params["time_step_seconds"] % profile_time_step == 0) &&
+           !(profile_time_step % sim_params["time_step_seconds"] == 0)
             @error ("The timestep of the profile at $(file_path), which is $(string(profile_time_step)),\n" *
                     "is not a multiple or a divisor of the requested simulation timestep of $(string(sim_params["time_step_seconds"]))!")
             throw(InputError)
         end
 
         # check coverage of simulation time
-        if profile_timestamps_date[1] > sim_params["start_date"] || profile_timestamps_date[end] < sim_params["end_date"]
+        if profile_timestamps_date[1] > sim_params["start_date"] ||
+           profile_timestamps_date[end] < sim_params["end_date"]
             @error "In the profile at $(file_path), the simulation time is not fully covered!\n" *
                    "Provide a profile that covers the simulation time of:\n" *
                    "Begin: $(Dates.format(sim_params["start_date"], "yyyy-mm-dd HH:MM:SS"))\n" *
@@ -247,17 +228,10 @@
                    "The current profile only covers (in local standard time):\n" *
                    "Begin: $(Dates.format(profile_timestamps_date[1], "yyyy-mm-dd HH:MM:SS"))\n" *
                    "End: $(Dates.format(profile_timestamps_date[end], "yyyy-mm-dd HH:MM:SS"))"
-=======
-        if !(simulation_time_step % profile_time_step == 0) && !(profile_time_step % simulation_time_step == 0)
-            @error ("The timestep of the profile " * file_path * ", which is " * string(profile_time_step) * " s,\n" *
-                    "is not a multiple or a divisor of the requested simulation timestep of " *
-                    string(simulation_time_step) * " s!")
->>>>>>> 83744a91
             throw(InputError)
         end
 
         if is_power # meaning intensive values (e.g., temperature, power)
-<<<<<<< HEAD
             values_converted, profile_timestamps_date_converted = convert_intensive_profile(profile_values,
                                                                                             profile_timestamps_date,
                                                                                             Second(Int(profile_time_step)),
@@ -273,27 +247,9 @@
 
         profile_dict = Dict(zip(profile_timestamps_date_converted, values_converted))
 
-        return new(
-            sim_params["time_step_seconds"],   # Period: time_step, equals simulation time step after conversion, in seconds
-            is_power,                          # Bool: to indicate if profil is intensive or extensive (true means is intensive profile)
-            profile_dict                       # Dict{DateTime, Float64}() dict with timestamp as key and data of profile, in simulation time step
-        )
-=======
-            values_converted = convert_intensive_profile(profile_values,
-                                                         profile_timestamps,
-                                                         profile_time_step,
-                                                         simulation_time_step)
-        else # meaning extensive values (e.g., energy demand)
-            values_converted = convert_extensive_profile(profile_values,
-                                                         profile_timestamps,
-                                                         profile_time_step,
-                                                         simulation_time_step)
-        end
-
-        return new(simulation_time_step, # time_step, equals simulation time step after conversion
-                   is_power,             # is_power (is intensive profile)
-                   values_converted)     # data of profiles in simulation time step
->>>>>>> 83744a91
+        return new(sim_params["time_step_seconds"],   # Period: time_step, equals simulation time step after conversion, in seconds
+                   is_power,                          # Bool: to indicate if profil is intensive or extensive (true means is intensive profile)
+                   profile_dict)                      # Dict{DateTime, Float64}() dict with timestamp as key and data of profile, in simulation time step
     end
 end
 
@@ -312,15 +268,15 @@
 function parse_datestamp(datetime_str::String,
                          time_format::String,
                          file_path::String,
-                         time_format_variable_name::String) 
+                         time_format_variable_name::String)
     try
         return Dates.DateTime(datetime_str, time_format)
     catch e
         @error("Time given date specifier of profile at $(file_path) does not fit to the data.\n" *
-                "'$(time_format_variable_name)' has to match the dataformat, e.g. 'dd-mm-yyyy HH:MM:SS'.\n" *
-                "'$(time_format_variable_name)' is `$(time_format)` which does not fit to the " *
-                "timestamp given `$(datetime_str)`.\n The following error occured: $e")
-        throw(InputError)  
+               "'$(time_format_variable_name)' has to match the dataformat, e.g. 'dd-mm-yyyy HH:MM:SS'.\n" *
+               "'$(time_format_variable_name)' is `$(time_format)` which does not fit to the " *
+               "timestamp given `$(datetime_str)`.\n The following error occured: $e")
+        throw(InputError)
     end
 end
 
@@ -333,7 +289,7 @@
     filtered_pairs = [(dt, val) for (dt, val) in zip(timestamp, values) if !(month(dt) == 2 && day(dt) == 29)]
     filtered_timestamp = [dt for (dt, val) in filtered_pairs]
     filtered_values = [val for (dt, val) in filtered_pairs]
-                                                 
+
     if length(filtered_timestamp) < length(timestamp)
         @info "In the profile at $file_path, a leap day has been removed."
     end
@@ -358,13 +314,13 @@
 """
 function diff_ignore_leap_days(timestamps::Vector{DateTime})
     diffs = Period[]
-    
+
     for i in 2:length(timestamps)
-        diff = timestamps[i] - timestamps[i-1]
+        diff = timestamps[i] - timestamps[i - 1]
 
         # Check if the range includes a leap day and adjust the difference
         if isleapyear(timestamps[i]) &&
-           month(timestamps[i-1]) <= 2 && day(timestamps[i-1]) <= 28 &&
+           month(timestamps[i - 1]) <= 2 && day(timestamps[i - 1]) <= 28 &&
            month(timestamps[i]) >= 3 && day(timestamps[i]) >= 1
             diff = diff - Millisecond(86400000)  # equals 1 day
         end
@@ -385,9 +341,9 @@
     else
         tz = ""
         try
-             tz = TimeZone(time_zone)
+            tz = TimeZone(time_zone)
         catch e
-            @error "In the profile at $file_path, the given time zone $(time_zone) could not be detected. " * 
+            @error "In the profile at $file_path, the given time zone $(time_zone) could not be detected. " *
                    "It has to be an IANA (also known as TZ or TZDB) time zone identifier."
             throw(InputError)
         end
@@ -403,7 +359,6 @@
             if zoned_time.zone.offset.dst !== Second(0)
                 has_corrected = true
             end
-
         end
 
         if has_corrected
@@ -494,17 +449,11 @@
 
 If `original_time_step` equals the `new_time_step`, the original `values` will be returned.
 """
- function convert_extensive_profile(values::Vector{Float64},
-                                    timestamps::Vector{DateTime},
-                                    original_time_step::Period,
-                                    new_time_step::Period,
-                                    file_path::String)
-
-<<<<<<< HEAD
-=======
-# Function to handle extensive profiles to the simulation time step  (e.g., energy demand)
-function convert_extensive_profile(values, timestamps, original_time_step, new_time_step)
->>>>>>> 83744a91
+function convert_extensive_profile(values::Vector{Float64},
+                                   timestamps::Vector{DateTime},
+                                   original_time_step::Period,
+                                   new_time_step::Period,
+                                   file_path::String)
     if original_time_step == new_time_step
         return values, timestamps
     end
@@ -537,14 +486,13 @@
     end
 
     end_time = start_time + new_time_step * (new_length - 1)
-    new_timestamps = remove_leap_days(collect(range(start_time, stop=end_time, step=new_time_step)))
+    new_timestamps = remove_leap_days(collect(range(start_time; stop=end_time, step=new_time_step)))
 
     @info "The profile at $(file_path) (extensive profile) was converted from the profile timestep " *
           "$(original_time_step) to the simulation timestep of $(new_time_step)."
 
     return converted_profile, new_timestamps
 end
-
 
 """
     convert_intensive_profile
@@ -568,7 +516,6 @@
                                    original_time_step::Period,
                                    new_time_step::Period,
                                    file_path::String)
-
     if new_time_step == original_time_step # no change
         return values, timestamps
 
@@ -576,10 +523,10 @@
         ref_time = Base.minimum(timestamps)
         numeric_timestamps = [Dates.value(Second(dt - ref_time)) for dt in timestamps]
         interp = interpolate((numeric_timestamps,), values, Gridded(Linear()))
-        new_timestamps = remove_leap_days(collect(range(Base.minimum(timestamps),
+        new_timestamps = remove_leap_days(collect(range(Base.minimum(timestamps);
                                                         stop=Base.maximum(timestamps),
                                                         step=new_time_step)))
-        new_numeric_timestamps =  [Dates.value(Second(dt - ref_time)) for dt in new_timestamps]
+        new_numeric_timestamps = [Dates.value(Second(dt - ref_time)) for dt in new_timestamps]
         converted_profile = [interp(t) for t in new_numeric_timestamps]
 
         # add missing entries by coping the last entry
@@ -589,7 +536,7 @@
 
         @info "The profile at $(file_path) (intensive profile) was converted from the profile timestep " *
               "$(original_time_step) to the simulation timestep of $(new_time_step)."
-        
+
         return converted_profile, new_timestamps
 
     else # aggregation
@@ -607,11 +554,11 @@
 
         start_time = Base.minimum(timestamps)
         end_time = start_time + new_time_step * (new_length - 1)
-        new_timestamps = remove_leap_days(collect(range(start_time, stop=end_time, step=new_time_step)))
-        
+        new_timestamps = remove_leap_days(collect(range(start_time; stop=end_time, step=new_time_step)))
+
         @info "The profile at $(file_path) (intensive profile) was converted from the profile timestep " *
               "$(original_time_step) to the simulation timestep of $(new_time_step)."
-        
+
         return converted_profile, new_timestamps
     end
 end
