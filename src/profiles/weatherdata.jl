module Weatherdata

using Resie.Profiles
using Dates

export WeatherData

"""
"""
mutable struct WeatherData
    """Ambient air temperature, in °C."""
    temp_ambient_air::Profile

    """Wind speed, in m/s."""
    wind_speed::Profile

    """Direct horizontal irradiation, in Wh/m^2."""
    dirHorIrr::Profile

    """Diffuse horizontal irradiation, in Wh/m^2."""
    difHorIrr::Profile

    """Global horizontal irradiation, in Wh/m^2."""
    globHorIrr::Profile
<<<<<<< HEAD

    """Horizontal long wave (infrared) irradiation, in Wh/m^2."""
    longWaveIrr::Profile
   
"""
get_weather_data(weather_file_path, sim_params)

Function to read in a weather file and hold the data. The data can either be
a .dat file from the DWD (German weather service) or an EPW file (EnergyPlusWeather).
=======
>>>>>>> 83744a91

    """
    get_weather_data(weather_file_path, sim_params)
    
    Function to read in a weather file and hold the data. The data can either be
    a .dat file from the DWD (German weather service) or an EPW file (EnergyPlusWeather).
    
    The returned values are of type WeaterData containing profiles of type Profile.
    """
    function WeatherData(weather_file_path::String, sim_params::Dict{String,Any})
        if !isfile(weather_file_path)
            @error "The weather file could not be found in: \n $weather_file_path"
            throw(InputError)
        end
<<<<<<< HEAD
    
        time_step = Second(3600)  # set fixed time step width for weather data
        start_year = Dates.value(Year(sim_params["start_date"]))
        end_year = Dates.value(Year(sim_params["end_date"]))
        timestamp = remove_leap_days(collect(range(DateTime(start_year, 1, 1, 0, 0, 0),
                                                   stop=DateTime(end_year, 12, 31, 23, 0, 0),
                                                   step=time_step)))
        nr_of_years = end_year - start_year + 1

        if endswith(lowercase(weather_file_path), ".dat")
            weatherdata_dict, headerdata = read_dat_file(weather_file_path)

            # Attention! The radiation data in the DWD-dat file is given as power in [W/m2]. To be 
            #            consistent with the data from EWP, it is treated as energy in [Wh/m2] here!

            # convert solar radiation data to profile
            dirHorIrr = Profile(weather_file_path * ":DirectHorizontalIrradiation",
                                sim_params,
                                given_profile_values=repeat(Float64.(weatherdata_dict["dirHorIrr"]), nr_of_years),
                                given_timestamps=timestamp,
                                given_time_step=time_step,
                                given_is_power=false)
            difHorIrr = Profile(weather_file_path * ":DiffuseHorizontalIrradiation",
                                sim_params,
                                given_profile_values=repeat(Float64.(weatherdata_dict["difHorIrr"]), nr_of_years),
                                given_timestamps=timestamp,
                                given_time_step=time_step,
                                given_is_power=false) 
            globHorIrr = deepcopy(dirHorIrr)
            globHorIrr.data = Dict(key => globHorIrr.data[key] + difHorIrr.data[key] for key in keys(globHorIrr.data))
    
        elseif endswith(lowercase(weather_file_path), ".epw")
            weatherdata_dict, headerdata = read_epw_file(weather_file_path)

            # convert solar radiation data to profile
            globHorIrr = Profile(weather_file_path * ":GlobalHorizontalIrradiation",
                                 sim_params,
                                 given_profile_values=repeat(Float64.(weatherdata_dict["ghi"]), nr_of_years),
                                 given_timestamps=timestamp,
                                 given_time_step=time_step,
                                 given_is_power=false) 
            difHorIrr = Profile(weather_file_path * ":DiffuseHorizontalIrradiation",
                                sim_params,
                                given_profile_values=repeat(Float64.(weatherdata_dict["dhi"]), nr_of_years),
                                given_timestamps=timestamp,
                                given_time_step=time_step,
                                given_is_power=false) 
            dirHorIrr = deepcopy(globHorIrr)
            dirHorIrr.data = Dict(key => dirHorIrr.data[key] - difHorIrr.data[key] for key in keys(dirHorIrr.data))

        end

        # convert long wave radiation data
        longWaveIrr = Profile(weather_file_path * ":LongWaveIrradiation",
                              sim_params,
                              given_profile_values=repeat(Float64.(weatherdata_dict["longWaveIrr"]), nr_of_years),
                              given_timestamps=timestamp,
                              given_time_step=time_step,
                              given_is_power=false)

        # convert other data to profile
        temp_ambient_air = Profile(weather_file_path * ":AmbientTemperature",
                                   sim_params;
                                   given_profile_values=repeat(Float64.(weatherdata_dict["temp_air"]), nr_of_years),
                                   given_timestamps=timestamp,
                                   given_time_step=time_step,
                                   given_is_power=true)

        wind_speed = Profile(weather_file_path * ":WindSpeed",
                             sim_params;
                             given_profile_values=repeat(Float64.(weatherdata_dict["wind_speed"]), nr_of_years),
                             given_timestamps=timestamp,
                             given_time_step=time_step,
                             given_is_power=true)

=======

        if endswith(lowercase(weather_file_path), ".dat")
            weatherdata_dict, headerdata = read_dat_file(weather_file_path)
            timestamp = collect(0:(900 * 4):(900 * 4 * 8759)) # s, of weatherdata
            time_step = 900 * 4 # s, of weatherdata

            # convert required data to profile
            temp_ambient_air = Profile("", sim_params; given_profile_values=weatherdata_dict["temp_air"],
                                       given_timestamps=timestamp, given_time_step=time_step, given_is_power=true)
            wind_speed = Profile("", sim_params; given_profile_values=weatherdata_dict["wind_speed"],
                                 given_timestamps=timestamp, given_time_step=time_step, given_is_power=true)
            dirHorIrr = Profile("", sim_params; given_profile_values=weatherdata_dict["dirHorIrr"],
                                given_timestamps=timestamp, given_time_step=time_step, given_is_power=false)
            difHorIrr = Profile("", sim_params; given_profile_values=weatherdata_dict["difHorIrr"],
                                given_timestamps=timestamp, given_time_step=time_step, given_is_power=false)
            globHorIrr = deepcopy(dirHorIrr)
            globHorIrr.data = globHorIrr.data .+ difHorIrr.data

        elseif endswith(lowercase(weather_file_path), ".epw")
            weatherdata_dict, headerdata = read_epw_file(weather_file_path)
            timestamp = collect(0:(900 * 4):(900 * 4 * 8759)) # s, of weatherdata
            time_step = 900 * 4 # s, of weatherdata   

            temp_ambient_air = Profile("", sim_params; given_profile_values=weatherdata_dict["temp_air"],
                                       given_timestamps=timestamp, given_time_step=time_step, given_is_power=true)
            wind_speed = Profile("", sim_params; given_profile_values=weatherdata_dict["wind_speed"],
                                 given_timestamps=timestamp, given_time_step=time_step, given_is_power=true)
            globHorIrr = Profile("", sim_params; given_profile_values=weatherdata_dict["ghi"],
                                 given_timestamps=timestamp, given_time_step=time_step, given_is_power=false)
            difHorIrr = Profile("", sim_params; given_profile_values=weatherdata_dict["dhi"],
                                given_timestamps=timestamp, given_time_step=time_step, given_is_power=false)
            dirHorIrr = deepcopy(globHorIrr)
            dirHorIrr.data = dirHorIrr.data .- difHorIrr.data
        end

>>>>>>> 83744a91
        return new(temp_ambient_air,
                   wind_speed,
                   dirHorIrr,
                   difHorIrr,
<<<<<<< HEAD
                   globHorIrr,
                   longWaveIrr)
=======
                   globHorIrr)
>>>>>>> 83744a91
    end
end

"""
read_dat_file(weather_file_path)

Function to read in a .dat weather file from the DWD 
(German weather service, download from https://kunden.dwd.de/obt/)

Requirements on dat file:
- has to be houly data with 8760 timesteps per datafile
- Timezone has to be GMT+1 (MEZ)
- irradiation data has to be average of the PAST hour prior to the current time stamp
- beginning of the data block has to start with "***" to separate header from data

The header of the -dat file has to be in the following structure:
1 ...
2 Rechtswert        : 3936500 Meter
3 Hochwert          : 2449500 Meter
4 Hoehenlage        : 450 Meter ueber NN 
...
7 Art des TRY       : mittleres Jahr
8 Bezugszeitraum    : 1995-2012
...

The datablock of the .dat file has to be in the following structure:
RW Rechtswert                                                    [m]       {3670500;3671500..4389500}
HW Hochwert                                                      [m]       {2242500;2243500..3179500}
MM Monat                                                                   {1..12}
DD Tag                                                                     {1..28,30,31}
HH Stunde (MEZ!)                                                           {1..24}
t  Lufttemperatur in 2m Hoehe ueber Grund                        [GradC]
p  Luftdruck in Standorthoehe                                    [hPa]
WR Windrichtung in 10 m Hoehe ueber Grund                        [Grad]    {0..360;999}
WG Windgeschwindigkeit in 10 m Hoehe ueber Grund                 [m/s]
N  Bedeckungsgrad                                                [Achtel]  {0..8;9}
x  Wasserdampfgehalt, Mischungsverhaeltnis                       [g/kg]
RF Relative Feuchte in 2 m Hoehe ueber Grund                     [Prozent] {1..100}
B  Direkte Sonnenbestrahlungsstaerke (horiz. Ebene)              [W/m^2]   abwaerts gerichtet: positiv
D  Diffuse Sonnenbetrahlungsstaerke (horiz. Ebene)               [W/m^2]   abwaerts gerichtet: positiv
A  Bestrahlungsstaerke d. atm. Waermestrahlung (horiz. Ebene)    [W/m^2]   abwaerts gerichtet: positiv
E  Bestrahlungsstaerke d. terr. Waermestrahlung                  [W/m^2]   aufwaerts gerichtet: negativ
IL Qualitaetsbit bezueglich der Auswahlkriterien                           {0;1;2;3;4}

"""
function read_dat_file(weather_file_path::String)
    local datfile
    expected_length = 8760  # timesteps
    try
        datfile = open(weather_file_path, "r")
    catch e
        @error "Error reading the DWD .dat file in $weather_file_path\n" *
               "Please check the file. The following error occurred: $e"
        throw(InputError)
    end

    # Read header 
    headerdata = Dict()
    for line in eachline(datfile)
        row = split(rstrip(line), ":"; limit=2)
        current_name = rstrip(row[1])
        try
            if current_name == "Rechtswert"
                value = parse(Int, split(row[2])[1])
                headerdata["easting"] = value
            elseif current_name == "Hochwert"
                value = parse(Int, split(row[2])[1])
                headerdata["northing"] = value
            elseif current_name == "Hoehenlage"
                value = parse(Float64, split(row[2])[1])
                headerdata["altitude"] = value
            elseif current_name == "Art des TRY"
                headerdata["kind"] = row[2]
            elseif current_name == "Bezugszeitraum"
                headerdata["years"] = row[2]
            end
        catch e
            @error "Error reading the header of the DWD .dat file in $weather_file_path\n" *
                   "Check if the header meets the requirements. The following error occurred: $e"
            throw(InputError)
        end
        if row[1] == "***"
            break
        end
    end

    # read data
    # Define column names of weatherdata_dict
<<<<<<< HEAD
    colnames = ["Rechtswert", "Hochwert", "month", "day", "hour", "temp_air", 
                "atmospheric_pressure", "wind_direction", "wind_speed", "sky_cover", 
                "precipitable_water", "relative_humidity", "dirHorIrr", "difHorIrr", 
                "longWaveIrr", "terrestric_heat_irr", "quality"]
=======
    colnames = ["Rechtswert", "Hochwert", "month", "day", "hour", "temp_air",
                "atmospheric_pressure", "wind_direction", "wind_speed", "sky_cover",
                "precipitable_water", "relative_humidity", "dirHorIrr", "difHorIrr",
                "athmospheric_heat_irr", "terrestric_heat_irr", "quality"]
>>>>>>> 83744a91

    weatherdata_dict = Dict{String,Vector{Any}}()
    for col_name in colnames
        weatherdata_dict[col_name] = Vector{Any}(undef, expected_length)
    end

    dataline = 1
    for line in eachline(datfile)
        row = split(rstrip(line), r"\s+")
        if length(row) !== length(colnames)
            @warn "In row $(dataline) ($(row[3])-$(row[4])-$(row[5])) of the weather file is a missmatch of values:\n" *
                  "Expected $(length(colnames)) but got $(length(row)) elements!"
        end
        for (index, value) in enumerate(row)
            if occursin('.', value)
                weatherdata_dict[colnames[index]][dataline] = parse(Float64, value)
            else
                weatherdata_dict[colnames[index]][dataline] = parse(Int, value)
            end
        end
        dataline += 1
    end

    close(datfile)

    # Check length
    if dataline - 1 !== expected_length
        @warn "Error reading the .dat weather dataset from $weather_file_path:\n" *
              "The number of datapoints is $(dataline-1) and not as expected $expected_length.\n" *
              "Check the file and make sure the data block starts with ***."
        throw(InputError)
    end

    @info "The DWD weather dataset '$(headerdata["kind"][2:end])' from the years$(headerdata["years"]) with $(expected_length) data points was successfully read."
    return weatherdata_dict, headerdata
end

"""
read_epw_file(weather_file_path)

Function to read in an .epw weather file (EnergyPlus Weather File).
For details, see: https://designbuilder.co.uk/cahelp/Content/EnergyPlusWeatherFileFormat.htm
"""
function read_epw_file(weather_file_path::String)
    local ewpfile
    expected_length = 8760  # timesteps
    try
        ewpfile = open(weather_file_path, "r")
    catch e
        @error "Error reading the DWD .dat file in $weather_file_path. Please check the file.\n" *
               "The following error occurred: $e"
        throw(InputError)
    end

    # Read fist line with metadata
    firstline = readline(ewpfile)

    head = ["loc", "city", "state-prov", "country", "data_type", "WMO_code",
            "latitude", "longitude", "TZ", "altitude"]
    headerdata = Dict{String,Any}(zip(head, split(chomp(firstline), ",")))

    # convert string values to float where necessary
    for key in ["altitude", "latitude", "longitude", "TZ", "WMO_code"]
        headerdata[key] = parse(Float64, headerdata[key])
    end

    # define data dicts and column names
    weatherdata_dict = Dict{String,Vector{Any}}()
    colnames = ["year", "month", "day", "hour", "minute", "data_source_unct",
                "temp_air", "temp_dew", "relative_humidity",
                "atmospheric_pressure", "etr", "etrn", "longWaveIrr", "ghi",
                "dni", "dhi", "global_hor_illum", "direct_normal_illum",
                "diffuse_horizontal_illum", "zenith_luminance",
                "wind_direction", "wind_speed", "total_sky_cover",
                "opaque_sky_cover", "visibility", "ceiling_height",
                "present_weather_observation", "present_weather_codes",
                "precipitable_water", "aerosol_optical_depth", "snow_depth",
                "days_since_last_snowfall", "albedo",
                "liquid_precipitation_depth", "liquid_precipitation_quantity"]

    for col_name in colnames
        weatherdata_dict[col_name] = Vector{Any}(undef, expected_length)
    end

    # skip the next seven lines of the header
    for _ in 1:7
        readline(ewpfile)
    end

    # reading data
    dataline = 1
    for line in eachline(ewpfile)
        row = split(rstrip(line), ',')
        if length(row) !== length(colnames)
            @warn "In row $(dataline) ($(row[1])-$(row[2])-$(row[3])-$(row[4])-$(row[5])) of the weather file is a missmatch of values.\n" *
                  "Expected $(length(colnames)) but got $(length(row)) elements!"
        end
        for (index, value) in enumerate(row)
            if occursin('.', value)
                weatherdata_dict[colnames[index]][dataline] = parse(Float64, value)
            elseif occursin('?', value)
                weatherdata_dict[colnames[index]][dataline] = value
            else
                weatherdata_dict[colnames[index]][dataline] = parse(Int, value)
            end
        end
        dataline += 1
    end

    close(ewpfile)

    # Check length
    if dataline - 1 !== expected_length
        @error "Error reading the EPW weather dataset from $weather_file_path\n" *
               "The number of datapoints is $(dataline-1) and not as expected $expected_length.\n" *
               "Check the file for corruption."
        throw(InputError)
    end

    @info "The EPW weather dataset from '$(headerdata["city"])' with $(expected_length) data points was successfully read."

    return weatherdata_dict, headerdata
end

end<|MERGE_RESOLUTION|>--- conflicted
+++ resolved
@@ -22,18 +22,9 @@
 
     """Global horizontal irradiation, in Wh/m^2."""
     globHorIrr::Profile
-<<<<<<< HEAD
 
     """Horizontal long wave (infrared) irradiation, in Wh/m^2."""
     longWaveIrr::Profile
-   
-"""
-get_weather_data(weather_file_path, sim_params)
-
-Function to read in a weather file and hold the data. The data can either be
-a .dat file from the DWD (German weather service) or an EPW file (EnergyPlusWeather).
-=======
->>>>>>> 83744a91
 
     """
     get_weather_data(weather_file_path, sim_params)
@@ -48,12 +39,11 @@
             @error "The weather file could not be found in: \n $weather_file_path"
             throw(InputError)
         end
-<<<<<<< HEAD
-    
+
         time_step = Second(3600)  # set fixed time step width for weather data
         start_year = Dates.value(Year(sim_params["start_date"]))
         end_year = Dates.value(Year(sim_params["end_date"]))
-        timestamp = remove_leap_days(collect(range(DateTime(start_year, 1, 1, 0, 0, 0),
+        timestamp = remove_leap_days(collect(range(DateTime(start_year, 1, 1, 0, 0, 0);
                                                    stop=DateTime(end_year, 12, 31, 23, 0, 0),
                                                    step=time_step)))
         nr_of_years = end_year - start_year + 1
@@ -66,44 +56,43 @@
 
             # convert solar radiation data to profile
             dirHorIrr = Profile(weather_file_path * ":DirectHorizontalIrradiation",
-                                sim_params,
+                                sim_params;
                                 given_profile_values=repeat(Float64.(weatherdata_dict["dirHorIrr"]), nr_of_years),
                                 given_timestamps=timestamp,
                                 given_time_step=time_step,
                                 given_is_power=false)
             difHorIrr = Profile(weather_file_path * ":DiffuseHorizontalIrradiation",
-                                sim_params,
+                                sim_params;
                                 given_profile_values=repeat(Float64.(weatherdata_dict["difHorIrr"]), nr_of_years),
                                 given_timestamps=timestamp,
                                 given_time_step=time_step,
-                                given_is_power=false) 
+                                given_is_power=false)
             globHorIrr = deepcopy(dirHorIrr)
             globHorIrr.data = Dict(key => globHorIrr.data[key] + difHorIrr.data[key] for key in keys(globHorIrr.data))
-    
+
         elseif endswith(lowercase(weather_file_path), ".epw")
             weatherdata_dict, headerdata = read_epw_file(weather_file_path)
 
             # convert solar radiation data to profile
             globHorIrr = Profile(weather_file_path * ":GlobalHorizontalIrradiation",
-                                 sim_params,
+                                 sim_params;
                                  given_profile_values=repeat(Float64.(weatherdata_dict["ghi"]), nr_of_years),
                                  given_timestamps=timestamp,
                                  given_time_step=time_step,
-                                 given_is_power=false) 
+                                 given_is_power=false)
             difHorIrr = Profile(weather_file_path * ":DiffuseHorizontalIrradiation",
-                                sim_params,
+                                sim_params;
                                 given_profile_values=repeat(Float64.(weatherdata_dict["dhi"]), nr_of_years),
                                 given_timestamps=timestamp,
                                 given_time_step=time_step,
-                                given_is_power=false) 
+                                given_is_power=false)
             dirHorIrr = deepcopy(globHorIrr)
             dirHorIrr.data = Dict(key => dirHorIrr.data[key] - difHorIrr.data[key] for key in keys(dirHorIrr.data))
-
         end
 
         # convert long wave radiation data
         longWaveIrr = Profile(weather_file_path * ":LongWaveIrradiation",
-                              sim_params,
+                              sim_params;
                               given_profile_values=repeat(Float64.(weatherdata_dict["longWaveIrr"]), nr_of_years),
                               given_timestamps=timestamp,
                               given_time_step=time_step,
@@ -124,53 +113,12 @@
                              given_time_step=time_step,
                              given_is_power=true)
 
-=======
-
-        if endswith(lowercase(weather_file_path), ".dat")
-            weatherdata_dict, headerdata = read_dat_file(weather_file_path)
-            timestamp = collect(0:(900 * 4):(900 * 4 * 8759)) # s, of weatherdata
-            time_step = 900 * 4 # s, of weatherdata
-
-            # convert required data to profile
-            temp_ambient_air = Profile("", sim_params; given_profile_values=weatherdata_dict["temp_air"],
-                                       given_timestamps=timestamp, given_time_step=time_step, given_is_power=true)
-            wind_speed = Profile("", sim_params; given_profile_values=weatherdata_dict["wind_speed"],
-                                 given_timestamps=timestamp, given_time_step=time_step, given_is_power=true)
-            dirHorIrr = Profile("", sim_params; given_profile_values=weatherdata_dict["dirHorIrr"],
-                                given_timestamps=timestamp, given_time_step=time_step, given_is_power=false)
-            difHorIrr = Profile("", sim_params; given_profile_values=weatherdata_dict["difHorIrr"],
-                                given_timestamps=timestamp, given_time_step=time_step, given_is_power=false)
-            globHorIrr = deepcopy(dirHorIrr)
-            globHorIrr.data = globHorIrr.data .+ difHorIrr.data
-
-        elseif endswith(lowercase(weather_file_path), ".epw")
-            weatherdata_dict, headerdata = read_epw_file(weather_file_path)
-            timestamp = collect(0:(900 * 4):(900 * 4 * 8759)) # s, of weatherdata
-            time_step = 900 * 4 # s, of weatherdata   
-
-            temp_ambient_air = Profile("", sim_params; given_profile_values=weatherdata_dict["temp_air"],
-                                       given_timestamps=timestamp, given_time_step=time_step, given_is_power=true)
-            wind_speed = Profile("", sim_params; given_profile_values=weatherdata_dict["wind_speed"],
-                                 given_timestamps=timestamp, given_time_step=time_step, given_is_power=true)
-            globHorIrr = Profile("", sim_params; given_profile_values=weatherdata_dict["ghi"],
-                                 given_timestamps=timestamp, given_time_step=time_step, given_is_power=false)
-            difHorIrr = Profile("", sim_params; given_profile_values=weatherdata_dict["dhi"],
-                                given_timestamps=timestamp, given_time_step=time_step, given_is_power=false)
-            dirHorIrr = deepcopy(globHorIrr)
-            dirHorIrr.data = dirHorIrr.data .- difHorIrr.data
-        end
-
->>>>>>> 83744a91
         return new(temp_ambient_air,
                    wind_speed,
                    dirHorIrr,
                    difHorIrr,
-<<<<<<< HEAD
                    globHorIrr,
                    longWaveIrr)
-=======
-                   globHorIrr)
->>>>>>> 83744a91
     end
 end
 
@@ -259,17 +207,10 @@
 
     # read data
     # Define column names of weatherdata_dict
-<<<<<<< HEAD
-    colnames = ["Rechtswert", "Hochwert", "month", "day", "hour", "temp_air", 
-                "atmospheric_pressure", "wind_direction", "wind_speed", "sky_cover", 
-                "precipitable_water", "relative_humidity", "dirHorIrr", "difHorIrr", 
-                "longWaveIrr", "terrestric_heat_irr", "quality"]
-=======
     colnames = ["Rechtswert", "Hochwert", "month", "day", "hour", "temp_air",
                 "atmospheric_pressure", "wind_direction", "wind_speed", "sky_cover",
                 "precipitable_water", "relative_humidity", "dirHorIrr", "difHorIrr",
-                "athmospheric_heat_irr", "terrestric_heat_irr", "quality"]
->>>>>>> 83744a91
+                "longWaveIrr", "terrestric_heat_irr", "quality"]
 
     weatherdata_dict = Dict{String,Vector{Any}}()
     for col_name in colnames
