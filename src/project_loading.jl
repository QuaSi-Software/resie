# this file contains functionality pertaining to loading a project's metadata and the
# energy system components from the project config file, as well as constructing certain
# helpful information data structures from the inputs in the config
import JSON

"""
    read_JSON(filepath)

Read and parse the JSON-encoded Dict in the given file.
"""
function read_JSON(filepath::String)::Dict{AbstractString,Any}
    open(filepath, "r") do file_handle
        content = read(file_handle, String)
        return JSON.parse(content)
    end
end

"""
load_components(config, sim_params)

Construct instances of components from the given config.

The config must have the structure:
```
{
"UAC key": {
    "type": "PVPlant",
    ...
},
...
}
```

The required config to construct a component from one entry in the config must match what is
required for the particular component. The `type` parameter must be present and must match
the symbol of the component class exactly. The structure is described in more detail in the
accompanying documentation on the project file.
"""
function load_components(config::Dict{String,Any}, sim_params::Dict{String,Any})::Grouping
    components = Grouping()

    # create instances
    for (unit_key, entry) in pairs(config)
        default_dict = Dict{String,Any}()
        unit_config = Base.merge(default_dict, entry)

        symbol = Symbol(String(unit_config["type"]))
        unit_class = getproperty(EnergySystems, symbol)
        if unit_class <: EnergySystems.Component
            instance = unit_class(unit_key, unit_config, sim_params)
            components[unit_key] = instance
        end
    end

    # link inputs/outputs
    for (unit_key, entry) in pairs(config)
        if (
            String(entry["type"]) != "Bus"
            && haskey(entry, "output_refs")
            && length(entry["output_refs"]) > 0
        )
            others = Grouping(key => components[key] for key in entry["output_refs"])
            link_output_with(components[unit_key], others)

        elseif (
            String(entry["type"]) == "Bus"
            && haskey(entry, "connections")
            && length(entry["connections"]) > 0
        )
            others = Grouping(
                key => components[key]
                for key in entry["connections"]["output_order"]
            )
            link_output_with(components[unit_key], others)
        end
    end

    # add control modules to components
    for (unit_key, entry) in pairs(config)
        unit = components[unit_key]

        # TODO: rewrite this for automatic selection of modules so they don't need to be
        # registered here, compare automatic selection of component class
        for module_config in default(entry, "control_modules", [])
            if lowercase(module_config["name"]) === "economical_discharge"
                push!(
                    unit.controller.modules,
                    EnergySystems.CM_EconomicalDischarge(
                        module_config, components, sim_params
                    )
                )
            elseif lowercase(module_config["name"]) === "profile_limited"
                push!(
                    unit.controller.modules,
                    EnergySystems.CM_ProfileLimited(module_config, components, sim_params)
                )
            elseif lowercase(module_config["name"]) === "storage_driven"
                push!(
                    unit.controller.modules,
                    EnergySystems.CM_StorageDriven(module_config, components, sim_params)
                )
            end
        end
    end

    # the input/output interfaces of busses are constructed in the order of appearance in
    # the config, so after all components are loaded they need to be reordered to match
    # the input/output priorities
    components = reorder_interfaces_of_busses(components)

    # other type-specific initialisation
    EnergySystems.initialise_components(components, sim_params)

    # create proxy busses from bus chains
    chains = find_chains(values(components), EnergySystems.sf_bus)
    EnergySystems.merge_bus_chains(chains, components, sim_params)

    return components
end

"""
reorder_interfaces_of_busses(components)

Reorder the input and output interfaces of busses according to their input and output
priorities given in the connectivity matrix.
"""
function reorder_interfaces_of_busses(components::Grouping)::Grouping
    for unit in each(components)
        if unit.sys_function == EnergySystems.sf_bus
            # get correct order according to connectivity matrix
            output_order = unit.connectivity.output_order
            input_order = unit.connectivity.input_order

            # check for misconfigured bus (it should have at least one input and at least
            # one output)
            if length(input_order) == 0 || length(output_order) == 0
                continue
            end

            # Create a dictionary to map 'uac' to its correct position
            output_order_dict = Dict(uac => idx for (idx, uac) in enumerate(output_order))
            input_order_dict = Dict(uac => idx for (idx, uac) in enumerate(input_order))

            # Get the permutation indices that would sort the 'source'/'target' field by
            # 'uac' order
            output_perm_indices = sortperm([
                output_order_dict[unit.output_interfaces[i].target.uac]
                for i in 1:length(unit.output_interfaces)
            ])
            input_perm_indices = sortperm([
                input_order_dict[unit.input_interfaces[i].source.uac]
                for i in 1:length(unit.input_interfaces)
            ])

            # Reorder the input and output interfaces using the permutation indices
            unit.output_interfaces = unit.output_interfaces[output_perm_indices]
            unit.input_interfaces = unit.input_interfaces[input_perm_indices]
        end
    end
    return components
end

"""
get_timesteps(simulation_parameters)

Function to read in the time step information from the input file.
If no information is given in the input file, the following defaults 
will be set:
time_step = 900 s
"""
function get_timesteps(simulation_parameters::Dict{String, Any})
    start_date = nothing

    if simulation_parameters["start_end_unit"] == "seconds"
        start_timestamp = simulation_parameters["start"]
        end_timestamp = simulation_parameters["end"]
    elseif simulation_parameters["start_end_unit"] == "hours"
        start_timestamp = simulation_parameters["start"] * 60 * 60
        end_timestamp = simulation_parameters["end"] * 60 * 60
    else
        try
            start_date = Dates.DateTime(simulation_parameters["start"], simulation_parameters["start_end_unit"])
            end_timestamp_input = Dates.DateTime(simulation_parameters["end"], simulation_parameters["start_end_unit"])

            start_of_year = Dates.DateTime(year(start_date), 1, 1, 0, 0 ,0)
            start_timestamp = Dates.value(Second(start_date - start_of_year))
            end_timestamp = Dates.value(Second(end_timestamp_input - start_of_year))

        catch e
            @error("Time given 'start_end_unit' of the simulation parameters does not fit to the data.\n" *
                   "'start_end_unit' has to be 'seconds', 'hours' or a specific daytime format, e.g. 'dd-mm-yyyy HH:MM:SS'.\n" *
                   "'start_end_unit' is `$(simulation_parameters["start_end_unit"])` which does not fit to the start and end time given: `$(simulation_parameters["start"])` and `$(simulation_parameters["end"])`.\n" *
                   "The following error occured: $e")
            exit()  
        end
    end

    if simulation_parameters["time_step_unit"] == "seconds"
        time_step = simulation_parameters["time_step"]
    elseif simulation_parameters["time_step_unit"] == "minutes"
        time_step = simulation_parameters["time_step"] * 60
    elseif simulation_parameters["time_step_unit"] == "hours"
        time_step = simulation_parameters["time_step"] * 60 * 60
    else
        time_step = 900
        @info("The simulation time step is set to 900 s as default, as it could not be found in the input file (`time_step` and `time_step_unit` has to be given!).")
    end

<<<<<<< HEAD
    return UInt(time_step), Int64(start_timestamp), Int64(end_timestamp), start_date
end
=======
    return time_step, start_timestamp, end_timestamp
end

# calculation of the order of operations has its own include files due to its complexity
include("order_of_operations.jl")
>>>>>>> 02ebe4a6
<|MERGE_RESOLUTION|>--- conflicted
+++ resolved
@@ -206,13 +206,8 @@
         @info("The simulation time step is set to 900 s as default, as it could not be found in the input file (`time_step` and `time_step_unit` has to be given!).")
     end
 
-<<<<<<< HEAD
     return UInt(time_step), Int64(start_timestamp), Int64(end_timestamp), start_date
 end
-=======
-    return time_step, start_timestamp, end_timestamp
-end
 
 # calculation of the order of operations has its own include files due to its complexity
-include("order_of_operations.jl")
->>>>>>> 02ebe4a6
+include("order_of_operations.jl")