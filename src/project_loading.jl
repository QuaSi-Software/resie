# this file contains functionality pertaining to loading a project's metadata and the
# energy systems from the project config file, as well as constructing certain helpful
# information data structures from the inputs in the config

import JSON

"""
    read_JSON(filepath)

Read and parse the JSON-encoded Dict in the given file.
"""
function read_JSON(filepath::String)::Dict{AbstractString,Any}
    open(filepath, "r") do file_handle
        content = read(file_handle, String)
        return JSON.parse(content)
    end
end

"""
load_systems(config)

Construct instances of energy systems from the given config.

The config must have the structure:
```
{
"UAC key": {
    "type": "PVPlant",
    ...
},
...
}
```

The required parameters to construct an energy system from one entry in the config must
match what is required for the particular system. The `type` parameter must be present and
must match the symbol of the energy system class exactly. The structure is described in
more detail in the accompanying documentation on the project file.
"""
function load_systems(config::Dict{String,Any})::Grouping
    systems = Grouping()
    for (unit_key, entry) in pairs(config)
        default_dict = Dict{String,Any}(
            "strategy" => Dict{String,Any}("name" => "default")
        )
        unit_config = merge(default_dict, entry)

        symbol = Symbol(String(unit_config["type"]))
        unit_class = getproperty(EnergySystems, symbol)
        if unit_class <: EnergySystems.EnergySystem
            instance = unit_class(unit_key, unit_config)
            systems[unit_key] = instance
        end
    end

    for (unit_key, entry) in pairs(config)
        if length(entry["control_refs"]) > 0
            others = Grouping(key => systems[key] for key in entry["control_refs"])
            link_control_with(systems[unit_key], others)
        end

        if length(entry["production_refs"]) > 0
            others = Grouping(key => systems[key] for key in entry["production_refs"])
            link_production_with(systems[unit_key], others)
        end
    end

    return systems
end

"""
order_of_operations(systems)

Calculate the order of steps that need to be performed to simulate the given systems.

This function works by an algorithm described in more detail in the accompanying
documentation. The result of this are step-by-step instructions telling the simulation
engine in which order the system functions are performed for each unit. This algorithm is
not trivial and might not work for each possible grouping of systems.

# Args
- `system::Grouping`: The systems for which an order is required
# Returns
- `StepInstructions`: The order in the structure:
```
[
    ["UAC Key", s_step],
    ...
]
```
"""
function order_of_operations(systems::Grouping)::StepInstructions
    systems_by_function = [
        [unit for unit in each(systems)
         if unit.sys_function == EnergySystems.sf_fixed_source],
        [unit for unit in each(systems)
         if unit.sys_function == EnergySystems.sf_fixed_sink],
        [unit for unit in each(systems)
         if unit.sys_function == EnergySystems.sf_bus],
        [unit for unit in each(systems)
         if unit.sys_function == EnergySystems.sf_transformer],
        [unit for unit in each(systems)
         if unit.sys_function == EnergySystems.sf_storage],
        [unit for unit in each(systems)
         if unit.sys_function == EnergySystems.sf_dispatchable_source],
        [unit for unit in each(systems)
         if unit.sys_function == EnergySystems.sf_dispatchable_sink],
    ]

    simulation_order = []
    initial_nr = length(systems) * 100

    # reset all systems, order doesn't matter
    for sf_order = 1:7
        for unit in values(systems_by_function[sf_order])
            push!(simulation_order, [initial_nr, (unit, EnergySystems.s_reset)])
            initial_nr -= 1
        end
    end


    # calculate control of all systems. the order corresponds to the general order of
    # system functions
    for sf_order = 1:7
        for unit in values(systems_by_function[sf_order])
            push!(simulation_order, [initial_nr, (unit, EnergySystems.s_control)])
            initial_nr -= 1
        end
    end

    # produce all systems except dispatchable sources/sinks. the order corresponds
    # to the general order of system functions
    for sf_order = 1:5
        for unit in values(systems_by_function[sf_order])
            push!(simulation_order, [initial_nr, (unit, EnergySystems.s_produce)])
            initial_nr -= 1
        end
    end

    # sandwich loading of storage systems between the other systems and dispatchable ones
    for unit in values(systems_by_function[5])
        push!(simulation_order, [initial_nr, (unit, EnergySystems.s_load)])
        initial_nr -= 1
    end

    # handle dispatchable sources/sinks
    for sf_order = 6:7
        for unit in values(systems_by_function[sf_order])
            push!(simulation_order, [initial_nr, (unit, EnergySystems.s_produce)])
            initial_nr -= 1
        end
    end

    # finally, distribute bus systems
    for unit in values(systems_by_function[3])
        push!(simulation_order, [initial_nr, (unit, EnergySystems.s_distribute)])
        initial_nr -= 1
    end

    # helper function to find certain steps in the simulation order
    idx_of = function (order, uac, step)
        for idx in eachindex(order)
            if order[idx][2][1].uac == uac && order[idx][2][2] == step
                return idx
            end
        end
        return 0
    end

    # reorder systems connected to a bus so they match the input priority:
    for bus in values(systems_by_function[3])
        # for each system in the bus' input priority...
        for own_idx = 1:length(bus.connectivity.input_order)
            own_uac = bus.connectivity.input_order[own_idx]
            own_ctrl_idx = idx_of(simulation_order, own_uac, EnergySystems.s_control)
            own_prod_idx = idx_of(simulation_order, own_uac, EnergySystems.s_produce)

            # ...make sure every system following after...
            for other_idx = own_idx:length(bus.connectivity.input_order)
                other_uac = bus.connectivity.input_order[other_idx]
                other_ctrl_idx = idx_of(simulation_order, other_uac, EnergySystems.s_control)
                other_prod_idx = idx_of(simulation_order, other_uac, EnergySystems.s_produce)

                # ...is of a lower priority. if not, swap the control steps...
                if simulation_order[own_ctrl_idx][1] < simulation_order[other_ctrl_idx][1]
                    tmp = simulation_order[own_ctrl_idx][1]
                    simulation_order[own_ctrl_idx][1] = simulation_order[other_ctrl_idx][1]
                    simulation_order[other_ctrl_idx][1] = tmp
                end

                # ...and swap the production too.
                if simulation_order[own_prod_idx][1] < simulation_order[other_prod_idx][1]
                    tmp = simulation_order[own_prod_idx][1]
                    simulation_order[own_prod_idx][1] = simulation_order[other_prod_idx][1]
                    simulation_order[other_prod_idx][1] = tmp
                end
            end
        end
    end

    # helper function to check if target system is bus
    uac_is_bus = function (energysystem, uac)
        bool = false
        for output_interface in energysystem.output_interfaces
            if output_interface.target.uac === uac
                if output_interface.target.sys_function === EnergySystems.sf_bus
                    bool = true
                end
            end
        end
        return bool
    end

    # reorder distribution of busses
    for bus in values(systems_by_function[3])
        # make sure that every following bus connected to a fist bus is calculated earlier than the first bus (only distribute here)
        own_uac = bus.uac
        own_idx = idx_of(simulation_order, own_uac, EnergySystems.s_distribute)
        # for every bus in the bus' output_interface...
        for other_unit in bus.output_interfaces
            if other_unit.target.sys_function == EnergySystems.sf_bus  # consider only busses
                other_uac = other_unit.target.uac
                other_idx = idx_of(simulation_order, other_uac, EnergySystems.s_distribute)

                # ...check if it is of a lower priority. If not, swap the distribute steps.
                if simulation_order[own_idx][1] > simulation_order[other_idx][1]
                    tmp = simulation_order[own_idx][1]
                    simulation_order[own_idx][1] = simulation_order[other_idx][1]
                    simulation_order[other_idx][1] = tmp
                end
            end
        end

        # make sure the order of distribution match the order according to the production_refs of the first bus
        # for bus in the first bus' production refs...
<<<<<<< HEAD
        for own_idx = 1:length(bus.connectivity.output_order)
            own_uac = bus.connectivity.output_order[own_idx]

            # predefine indexes for storages, set to zero
            own_storage_idx = 0
            other_storage_idx = 0
=======
        for own_idx = 1:length(bus.output_priorities)
            own_uac = bus.output_priorities[own_idx] # change own indx to target bus
>>>>>>> 6a4d93e0

            if uac_is_bus(bus, own_uac) # consider only busses
                own_dist_idx = idx_of(simulation_order, own_uac, EnergySystems.s_distribute)

                # ...make sure every bus following after...
                for other_idx = own_idx:length(bus.connectivity.output_order)
                    other_uac = bus.connectivity.output_order[other_idx]
                    if uac_is_bus(bus, other_uac) # consider only busses
                        other_dist_idx = idx_of(simulation_order, other_uac, EnergySystems.s_distribute)

                        # ...is of a lower priority. If not, swap the distribute steps.
                        if simulation_order[own_dist_idx][1] < simulation_order[other_dist_idx][1]
                            tmp = simulation_order[own_dist_idx][1]
                            simulation_order[own_dist_idx][1] = simulation_order[other_dist_idx][1]
                            simulation_order[other_dist_idx][1] = tmp
                        end
                    end
                end
            end
        end
    end


    # reorder load and produce of storages
    for bus in values(systems_by_function[3])
        # make sure that the order of the load() function of the storages connected to the following busses have the same order than the busses.
        # for every bus in the first bus' production refs...
        for own_idx = 1:length(bus.output_priorities)
            own_uac = bus.output_priorities[own_idx] 

            # predefine indexes for storages, set to zero
            own_storage_load_idx = 0
            own_storage_produce_idx = 0
            other_storage_load_idx = 0
            other_storage_produce_idx = 0

            if uac_is_bus(bus, own_uac) # consider only busses
                # check if a storage is connected to own bus
                for bus_output_interface in bus.output_interfaces # seach interfaces of original bus to find own bus
                    if bus_output_interface.target.uac == own_uac  # found correct interface
                        for own_bus_output_interfaces in bus_output_interface.target.output_interfaces # seach in interface.targets for interconnected storage
                            if own_bus_output_interfaces.target.sys_function == EnergySystems.sf_storage
                                own_storage_uac = own_bus_output_interfaces.target.uac
                                own_storage_produce_idx = idx_of(simulation_order, own_storage_uac, EnergySystems.s_produce)
                                own_storage_load_idx = idx_of(simulation_order, own_storage_uac, EnergySystems.s_load)
                            end
                        end
                    end
                end

                # ...make sure every storage connected to a bus following own_bus in the output priorities of the original bus...
                for other_idx = own_idx:length(bus.output_priorities)
                    other_uac = bus.output_priorities[other_idx]
                    if uac_is_bus(bus, other_uac) # consider only busses
                        # check if a storage is connected to other bus
                        for bus_output_interface in bus.output_interfaces # seach interfaces for other bus
                            if bus_output_interface.target.uac == other_uac  # found correct interface
                                for other_bus_output_interfaces in bus_output_interface.target.output_interfaces # seach interface.targets for storage
                                    if other_bus_output_interfaces.target.sys_function == EnergySystems.sf_storage
                                        other_storage_uac = other_bus_output_interfaces.target.uac
                                        other_storage_produce_idx = idx_of(simulation_order, other_storage_uac, EnergySystems.s_produce)
                                        other_storage_load_idx = idx_of(simulation_order, other_storage_uac, EnergySystems.s_load)
                                    end
                                end
                            end
                        end

                        #... is on lower index. So check if load() of storage of other bus is on lower index than own storage. If not, swap the load steps
                        if own_storage_load_idx > 0 && other_storage_load_idx > 0
                            if simulation_order[own_storage_load_idx][1] < simulation_order[other_storage_load_idx][1]
                                tmp = simulation_order[own_storage_load_idx][1]
                                simulation_order[own_storage_load_idx][1] = simulation_order[other_storage_load_idx][1]
                                simulation_order[other_storage_load_idx][1] = tmp
                            end
                        end
                        #... and also check if produce() of storage of other bus is on lower index than own storage. If not, swap the load steps
                        if own_storage_produce_idx > 0 && other_storage_produce_idx > 0
                            if simulation_order[own_storage_produce_idx][1] < simulation_order[other_storage_produce_idx][1]
                                tmp = simulation_order[own_storage_produce_idx][1]
                                simulation_order[own_storage_produce_idx][1] = simulation_order[other_storage_produce_idx][1]
                                simulation_order[other_storage_produce_idx][1] = tmp
                            end
                        end
                    end
                end
            end
        end
    end

    # reorder systems such that their control dependencies are handled first, but only if
    # these are not storage systems (which are handled differently)
    for unit in values(systems)
        for other_uac in keys(unit.controller.linked_systems)
            other_unit = systems[other_uac]
            if other_unit.sys_function == EnergySystems.sf_storage
                continue
            end

            own_ctrl_idx = idx_of(simulation_order, unit.uac, EnergySystems.s_control)
            own_prod_idx = idx_of(simulation_order, unit.uac, EnergySystems.s_produce)
            other_ctrl_idx = idx_of(simulation_order, other_uac, EnergySystems.s_control)
            other_prod_idx = idx_of(simulation_order, other_uac, EnergySystems.s_produce)

            if simulation_order[own_ctrl_idx] > simulation_order[other_ctrl_idx]
                tmp = simulation_order[own_ctrl_idx][1]
                simulation_order[own_ctrl_idx][1] = simulation_order[other_ctrl_idx][1]
                simulation_order[other_ctrl_idx][1] = tmp
            end

            if simulation_order[own_prod_idx][1] > simulation_order[other_prod_idx][1]
                tmp = simulation_order[own_prod_idx][1]
                simulation_order[own_prod_idx][1] = simulation_order[other_prod_idx][1]
                simulation_order[other_prod_idx][1] = tmp
            end
        end
    end

    fn_first = function (entry)
        return entry[1]
    end
    return [(u[2][1].uac, u[2][2]) for u in sort(simulation_order, by=fn_first, rev=true)]
end<|MERGE_RESOLUTION|>--- conflicted
+++ resolved
@@ -233,17 +233,8 @@
 
         # make sure the order of distribution match the order according to the production_refs of the first bus
         # for bus in the first bus' production refs...
-<<<<<<< HEAD
         for own_idx = 1:length(bus.connectivity.output_order)
             own_uac = bus.connectivity.output_order[own_idx]
-
-            # predefine indexes for storages, set to zero
-            own_storage_idx = 0
-            other_storage_idx = 0
-=======
-        for own_idx = 1:length(bus.output_priorities)
-            own_uac = bus.output_priorities[own_idx] # change own indx to target bus
->>>>>>> 6a4d93e0
 
             if uac_is_bus(bus, own_uac) # consider only busses
                 own_dist_idx = idx_of(simulation_order, own_uac, EnergySystems.s_distribute)
@@ -271,8 +262,8 @@
     for bus in values(systems_by_function[3])
         # make sure that the order of the load() function of the storages connected to the following busses have the same order than the busses.
         # for every bus in the first bus' production refs...
-        for own_idx = 1:length(bus.output_priorities)
-            own_uac = bus.output_priorities[own_idx] 
+        for own_idx = 1:length(bus.connectivity.output_order)
+            own_uac = bus.connectivity.output_order[own_idx]
 
             # predefine indexes for storages, set to zero
             own_storage_load_idx = 0
@@ -295,8 +286,8 @@
                 end
 
                 # ...make sure every storage connected to a bus following own_bus in the output priorities of the original bus...
-                for other_idx = own_idx:length(bus.output_priorities)
-                    other_uac = bus.output_priorities[other_idx]
+                for other_idx = own_idx:length(bus.connectivity.output_order)
+                    other_uac = bus.connectivity.output_order[other_idx]
                     if uac_is_bus(bus, other_uac) # consider only busses
                         # check if a storage is connected to other bus
                         for bus_output_interface in bus.output_interfaces # seach interfaces for other bus
