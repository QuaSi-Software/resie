--- conflicted
+++ resolved
@@ -90,18 +90,15 @@
             elseif lowercase(module_config["name"]) === "temperature_sorting"
                 push!(unit.controller.modules,
                       EnergySystems.CM_Temperature_Sorting(module_config, components, sim_params))
-<<<<<<< HEAD
-            elseif lowercase(module_config["name"]) === "forbid_src_to_snk"
-                push!(unit.controller.modules,
-                      EnergySystems.CM_Forbid_Src_To_Snk(module_config, components, sim_params))
-=======
             elseif lowercase(module_config["name"]) === "negotiate_temperature"
                 push!(unit.controller.modules,
                       EnergySystems.CM_Negotiate_Temperature(module_config, components, sim_params, unit.uac))
             elseif lowercase(module_config["name"]) === "limit_cooling_input_temperature"
                 push!(unit.controller.modules,
                       EnergySystems.CM_LimitCoolingInputTemperature(module_config, components, sim_params, unit.uac))
->>>>>>> 05359d62
+            elseif lowercase(module_config["name"]) === "forbid_src_to_snk"
+                push!(unit.controller.modules,
+                      EnergySystems.CM_Forbid_Src_To_Snk(module_config, components, sim_params))
             end
         end
     end
