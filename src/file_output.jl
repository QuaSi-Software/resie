# this file contains functionality for writing output of the simulation to files.

"""
output_keys(from_config)

Transform the output keys definition in the project config file into a list of OutputKey
items. This is done to speed up selection of values for the output in each time step,
as this transformation has to be done only once at the beginning.
"""
function output_keys(
    systems :: Grouping,
    from_config :: Dict{String, Any}
) :: Vector{EnergySystems.OutputKey}
    outputs = Vector{EnergySystems.OutputKey}()

    for unit_key in keys(from_config)
        unit = systems[unit_key]

        for entry in from_config[unit_key]
            splitted = split(String(entry))
            if length(splitted) > 1
                medium_key = splitted[1]
                medium = getproperty(EnergySystems, Symbol(String(medium_key)))
                value_key = splitted[2]
            else
                medium = nothing
                value_key = splitted[1]
            end

            push!(outputs, EnergySystems.OutputKey(
                unit=unit,
                medium=medium,
                value_key=value_key
            ))
        end
    end

    return outputs
end

"""
reset_file(filepath, output_keys)

Reset the output file and add headers for the given outputs.
"""
function reset_file(
    filepath :: String,
    output_keys :: Vector{EnergySystems.OutputKey}
)
    open(abspath(filepath), "w") do file_handle
        write(file_handle, "Time [s]")

        for outkey in output_keys
            if outkey.medium === nothing
                header = "$(outkey.unit.uac) $(outkey.value_key)"
            else
                header = "$(outkey.unit.uac) $(outkey.medium) $(outkey.value_key)"
            end
            write(file_handle, ";$header")
        end

        write(file_handle, "\n")
    end
end

"""
write_to_file(filepath, output_keys, time)

Write the given outputs for the given time to file.
"""
function write_to_file(
    filepath :: String,
    output_keys :: Vector{EnergySystems.OutputKey},
    time :: Int
)
    open(abspath(filepath), "a") do file_handle
        write(file_handle, "$time")

        for outkey in output_keys
            value = output_value(outkey.unit, outkey)
            value = replace("$value", "." => ",")
            write(file_handle, ";$value")
        end

        write(file_handle, "\n")
    end
end

"""
dump_info(file_path, systems, order_of_operations, parameters)

Dump a bunch of information to file that might be useful to explain the result of a run.

This is mostly used for debugging and development purposes, but might prove useful in
general to find out why the systems behave in the simulation as they do.
"""
function dump_info(
    file_path :: String,
    systems :: Grouping,
    order_of_operations :: StepInstructions,
    parameters :: Dict{String, Any}
)
    open(abspath(file_path), "w") do file_handle
        write(file_handle, "# Simulation step order\n")

        for entry in order_of_operations
            for step in entry[2:lastindex(entry)]
                write(file_handle, "1. `$(entry[1]) $(entry[2])`\n")
            end
        end
    end
end


"""
geather_output_data(output_keys, time)

returns a vektor with the requested data in output_keys
"""
function geather_output_data(
    output_keys :: Vector{EnergySystems.OutputKey},
    time :: Int
)
    return_values = Vector{Any}()
    append!( return_values, time )

    for outkey in output_keys
        append!( return_values, output_value(outkey.unit, outkey) )
    end

    return return_values
end


"""
create_profile_line_plots(data, keys, user_input)

create a line plot with data and label. user_input is dict from input file
"""
function create_profile_line_plots(
    outputs_plot_data :: Matrix{Float64}, 
    outputs_plot_keys :: Vector{EnergySystems.OutputKey},
    user_input :: Dict{String, Any}
    )

    # set Axis, unit and scale factor
    axis = String[]
    unit = String[]
    scale_fact = Float64[]
    for plot in user_input
        push!(axis, string(plot[2]["axis"]))
        push!(unit, string(plot[2]["unit"]))
        push!(scale_fact, plot[2]["scale_factor"])
    end

    # create legend entries
    labels = String[] 
    n = 1
    for outkey in outputs_plot_keys
        if outkey.medium === nothing
            push!( labels, string("$(outkey.unit.uac) $(outkey.value_key) [$(unit[n])] ($(axis[n]))"))
        else
            push!( labels, string("$(outkey.unit.uac) $(outkey.medium) $(outkey.value_key) [$(unit[n])] ($(axis[n]))"))
        end
        n += 1
    end

    # create plot
    x = outputs_plot_data[:,1]
    y = outputs_plot_data[:,2:end]
    traces = GenericTrace[]
    for i in axes(y,2)
        trace = scatter(x = x/60, y = scale_fact[i] * y[:,i], mode = "lines", name = labels[i])
        if axis[i] == "right"
            trace.yaxis = "y2"
        else  # default is left axis
            trace.yaxis = "y1"
        end
        push!(traces, trace)
    end

    layout = Layout(title_text = "Plot of outputs as defined in the input-file", 
                    xaxis_title_text = "Time [min]", 
                    yaxis_title_text = "", 
                    yaxis2 = attr(title = "", overlaying = "y", side = "right"))

    p = plot(traces, layout)
    savefig(p, "output/output_plot.html") 

end    


"""
create_sankey(output_all_sourcenames, output_all_targetnames, output_all_values, medium_of_interfaces, nr_of_interfaces)

create a sankey plot. 
Inputs:
output_all_sourcenames and *sinknames are vectors with names of the source and sink of each interface
output_all_values are logs with data from each timestep in the shape [timestep,interface].
medium_of_interface is a vector of the medium corresponding to each interface
nr_of_interfaces is the total number of iterfaces in the current system topology
"""
function create_sankey(
    output_all_sourcenames :: Vector{Any}, 
    output_all_targetnames :: Vector{Any}, 
    output_all_values :: Matrix{Float64}, 
    medium_of_interfaces :: Vector{Any}, 
    nr_of_interfaces :: Int64, 
    )
 
    # sum up data of each interface
    output_all_value_sum = zeros(Float64, nr_of_interfaces)
    for interface in 1:nr_of_interfaces
        output_all_value_sum[interface] = sum(output_all_values[:,interface])
    end

    # prepare data for sankey diagram and create sankey
    # set label of blocks
    block_labels = union(output_all_sourcenames, output_all_targetnames)
    block_labels_unique = Dict(blockname => i for (i, blockname) in enumerate(block_labels))
    output_all_source_num = [block_labels_unique[blockname] for blockname in output_all_sourcenames]
    output_all_target_num = [block_labels_unique[blockname] for blockname in output_all_targetnames]

    # set label and colour of interfaces
    medium_labels = [split(string(s), '.')[end] for s in medium_of_interfaces]
    unique_medium_labels = unique(medium_labels)
    if length(unique_medium_labels) > 1 
        colors = get(ColorSchemes.roma, (0:length(unique_medium_labels)-1)./(length(unique_medium_labels)-1))
        color_map = Dict(zip(unique_medium_labels, colors))
        colors_for_medium_labels = map(x -> color_map[x], medium_labels)    
    else # account for cases with only one medium in the system topology
        colors_for_medium_labels = get(ColorSchemes.roma,0.5)
    end
<<<<<<< HEAD
    
=======

>>>>>>> 24e7f8a3
    # create plot
    p = plot(sankey(
        node = attr(
        pad = 25,
        thickness = 20,
        line = attr(color = "black", width = 0.5),
        label = block_labels,
        color = "blue"
        ),
        link = attr(
            source = output_all_source_num.-1, # indices correspond to block_labels starting from index 0
            target = output_all_target_num.-1, # indices correspond to block_labels starting from index 0
            value = output_all_value_sum,
            label = medium_labels,
            color = colors_for_medium_labels
            )),
        Layout(title_text="Sankey diagram of system topology and energy flows", font_size=14)
        )

    # save plot
    savefig(p, "output/output_sankey.html") 


end<|MERGE_RESOLUTION|>--- conflicted
+++ resolved
@@ -231,11 +231,7 @@
     else # account for cases with only one medium in the system topology
         colors_for_medium_labels = get(ColorSchemes.roma,0.5)
     end
-<<<<<<< HEAD
-    
-=======
-
->>>>>>> 24e7f8a3
+
     # create plot
     p = plot(sankey(
         node = attr(
