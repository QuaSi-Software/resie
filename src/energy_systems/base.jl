"""
Implementations of energy system components and required functions to construct a network
of components.

Code in this module attempts to match the model description as close as possible as well as
adds utility features and makes abstract descriptions work with actual code.

# Notes on this file in particular

Functionality that is common to all components should go here, while code handling
specific features should be placed in the corresponding file for the component. These
individual files are included in the middle of the module. This has been proven necessary
as the implementations do require the fundamental types, definitions and functions in this
module while also extending the module. To avoid circular dependencies, they cannot be put
into a module block of the same module in a different file.

Utility and interface functions should be placed after the part that includes the
individual components. These interact with the previous parts to provide an interface
to the simulation as a whole as well as provide functionality on groups of components.
"""
module EnergySystems

<<<<<<< HEAD
export check_balances, ControlledComponent, each, Component, Grouping, link_output_with,
    perform_steps, output_values, output_value, StepInstruction, StepInstructions, calculate_energy_flow,
    highest_temperature, collect_all_energy_potentials_of_interface_balance, 
    collect_all_storage_potentials_of_interface_balance, collect_all_temperatures_of_interface_balance

=======
export check_balances, Component, each, Grouping, link_output_with, perform_steps,
    output_values, output_value, StepInstruction, StepInstructions, calculate_energy_flow,
    highest_temperature
>>>>>>> 585d80ec

"""
Convenience function to get the value of a key from a config dict using a default value.
"""
default(config::Dict{String,Any}, name::String, default_val::Any)::Any =
    return name in keys(config) ? config[name] : default_val


"""
The number of hours per time step, used by various utility functions.
"""
HOURS_PER_TIME_STEP::Float64 = 0.25

"""
Update the time step, in seconds.
"""
function set_timestep(step_seconds::Integer)
    global HOURS_PER_TIME_STEP = Float64(step_seconds) / 3600.0
end

"""
Calculate energy from power by using the simulation time step.

This function must be assigned a method after simulation parameters (such as the timestep)
have been loaded.
"""
function watt_to_wh(watts::Float64)
    return watts * HOURS_PER_TIME_STEP
end

"""
Categories that each represent a physical medium in conjunction with additional attributes,
such as temperature or voltage. These attributes are not necessarily unchanging, but are
considered the nominal range. For example, a heating component might circulate water anywhere
from 30°C to 60°C, but the nominal temperature is considered to be 60°C. This is intended
so it becomes possible to prevent linking components that do not work together because they
work on different nominal temperatures, while both work with the same physical medium,
for example water.

The names are structured in a composite of segments. For example, these are:
    m_e_ac_230v

    1. m: This segment is used to distinguish its symbols from the symbols of other types
    2. e: The energy type, in this case electricity
    3. ac: The physical medium, in this case AC current
    4. 230v: Additional attributes of nominal value or ranges numbered through
"""
medium_categories = Set{Symbol}([
    # electricity
    :m_e_ac_230v,

    # chemicals - gasses
    :m_c_g_natgas,
    :m_c_g_h2,
    :m_c_g_o2,

    # heat - low temperature water
    :m_h_w_lt1,
    :m_h_w_lt2,
    :m_h_w_lt3,
    :m_h_w_lt4,
    :m_h_w_lt5,

    # heat - high temperature water
    :m_h_w_ht1,
    :m_h_w_ht2,
    :m_h_w_ht3,
    :m_h_w_ht4,
    :m_h_w_ht5,
])

"""
register_media(categories)

Add the given medium categories to the set of all medium categories.
"""
function register_media(categories::Vector{Symbol})
    for cat in categories
        push!(medium_categories, cat)
    end
end

register_media(category::Symbol) = register_media([category,])

"""
Enumerations of the archetype of a component describing its general function.

These are described in more detail in the accompanying documentation of the simulation
model.
"""
@enum(SystemFunction, sf_bounded_sink, sf_bounded_source, sf_fixed_sink,
    sf_fixed_source, sf_transformer, sf_storage, sf_bus)

"""
Enumerations of a simulation step that can be performed on a component.

The names are prefixed with `s` to avoid shadowing functions of the same name.
"""
@enum Step s_reset s_control s_process s_load s_distribute s_potential

"""
Convenience type for holding the instruction for one component and one step.
"""
const StepInstruction = Tuple{String,Step}

"""
Holds the order of steps as instructions for how to perform the simulation.
"""
const StepInstructions = Vector{StepInstruction}

"""
The basic type of all energy system components.

Because Julia does not have field inheritance as OOP languages such as Java do, types
implementing this abstract type are further to be assumed to have the fields required by all
components:
* uac::String: The user address code (UAC) of the component
* controller::Controller: Handles control functionality
* sys_function::SystemFunction: The system function the component has within the energy
    system (storage, transformer, etc.)

Some fields are expected, but behave differently for Bus components. For components of other
system function these are:
* input_interfaces::InterfaceMap: The input interfaces to the component indexed by medium
* output_interfaces::InterfaceMap: The output interfaces to the component indexed by medium
"""
abstract type Component end

"""
Convenience alias to a dict mapping UAC keys to a component.
"""
const Grouping = Dict{String,Component}

"""
Convenience alias for temperatures which can be a number or "nothing".
"""
const Temperature = Union{Nothing,Float64}

"""
Holds the options which output values should be recorded.

This is a specific data structure intended to speed up recording output by avoiding the
need to parse the user-submitted config options for every time step.
"""
Base.@kwdef struct OutputKey
    unit::Component
    medium::Union{Nothing,Symbol}
    value_key::String
end

"""
    each(components :: Grouping)

Generator over each of the components in the given grouping.
"""
function each(components::Grouping)::Base.ValueIterator
    return values(components)
end

"""
Handles the tracking of energy being transfered from one component to another.

This abstraction is useful to avoid components having to "know" other types. Instead of
calling functions to transfer energy, a component can draw from or load into a SystemInterface
instance instead.

Energy is considered to always flow from the source to the target. A negative balance is a
lack of energy that needs to be covered in order for the energy to be balanced.

A system interface keeps track of how much energy (in absolute terms) was transfered
via the interface. Assuming the energy balance holds, at the end of a time step a system
interface's field "sum_abs_change" will have a value of twice the total energy transfered.
"""
Base.@kwdef mutable struct SystemInterface
    """The source component providing energy"""
    source::Union{Nothing,Component} = nothing

    """The target component receiving energy"""
    target::Union{Nothing,Component} = nothing

    """The current balance of the interface"""
    balance::Float64 = 0.0

    """The sum of absolute changes to the interface's balance"""
    sum_abs_change::Float64 = 0.0

    """Current temperature of the medium on this interface"""
    temperature::Temperature = nothing

    """Maximum energy the source can provide in the current timestep"""
    max_energy::Union{Nothing,Float64} = nothing
end

"""
    add!(interface, change, temperature)

Add the given amount of energy (in Wh) to the balance of the interface.
"""
function add!(
    interface::SystemInterface,
    change::Float64,
    temperature::Temperature=nothing
)
    interface.balance += change
    interface.sum_abs_change += abs(change)

    if temperature !== nothing
        if interface.temperature !== nothing && interface.temperature < temperature
            println("Warning: Temperatures are chilled on interface $(interface.source.uac)"
            * " -> $(interface.target.uac) from $temperature to $(interface.temperature) °C")
        elseif interface.temperature !== nothing && interface.temperature > temperature
            println("Warning: Temperature in interface is higher than delivered temperature on interface $(interface.source.uac)"
            * " -> $(interface.target.uac). Requested: $(interface.temperature) °C; Delivered: $temperature °C")
        end
        interface.temperature = temperature
    end
end

"""
    sub!(interface, change, temperature)

Subtract the given amount of energy (in Wh) from the balance of the interface.
"""
function sub!(
    interface::SystemInterface,
    change::Float64,
    temperature::Temperature=nothing
)
    interface.balance -= change
    interface.sum_abs_change += abs(change)

    if temperature !== nothing
        if interface.temperature !== nothing && interface.temperature < temperature
            println("Warning: Temperature in interface is lower than requested temperature on interface $(interface.source.uac)"
                    * " -> $(interface.target.uac). Requested: $temperature °C; Delivered: $(interface.temperature) °C")
        elseif interface.temperature !== nothing && interface.temperature > temperature
            println("Warning: Temperatures are chilled on interface $(interface.source.uac)"
            * " -> $(interface.target.uac) from $(interface.temperature) to $temperature °C")
        end
        interface.temperature = temperature
    end
end

"""
    set!(interface, new_val, temperature)

Set the balance of the interface to the given new value.
"""
function set!(
    interface::SystemInterface,
    new_val::Float64,
    temperature::Temperature=nothing
)
    interface.sum_abs_change += abs(interface.balance - new_val)
    interface.balance = new_val
    interface.temperature = temperature
end

"""
    set_max_energy!(interface, value)

Set the maximum power that can be delivered to the given value.
"""
function set_max_energy!(
    interface::SystemInterface,
    value::Union{Nothing,Float64}
)
    interface.max_energy = value
end

"""
    reset!(interface)

Reset the interface back to zero.
"""
function reset!(interface::SystemInterface)
    interface.balance = 0.0
    interface.sum_abs_change = 0.0
    interface.temperature = nothing
    interface.max_energy = nothing
end


"""
    highest_temperature(temperature_1, temperature_2)::Temperature

Returns the highest temperature::Temperature and handles nothing-values:
- If both of the inputs are floats, the maximum will be returned.
- If one of the inputs is nothing and one a float, the float will be returned.
- If both of the inputs are nothing, nothing will be returned.
"""
function highest_temperature(temperature_1, temperature_2)::Temperature
    if temperature_1 !== nothing && temperature_2 !== nothing
        return max(temperature_1, temperature_2)
    elseif temperature_1 === nothing && temperature_2 !== nothing
        return temperature_2
    elseif temperature_1 !== nothing && temperature_2 === nothing
        return temperature_1
    end
end


"""
    collect_all_energy_potentials_of_interface_balance(input::Any)

Input is exchange.energy, an array of touples or a single touple as
return value of the balance_on().

Returns a vector containing all energy_potentials listed in the touples.
"""
function collect_all_energy_potentials_of_interface_balance(input::Any)
    energy_tuples = isa(input, NamedTuple) ? [input] : input
    return [t.energy_potential for t in energy_tuples]
end


"""
    collect_all_storage_potentials_of_interface_balance(input::Any)

Input is exchange.energy, an array of touples or a single touple as
return value of the balance_on().

Returns a vector containing all storage_potentials listed in the touples.
"""
function collect_all_storage_potentials_of_interface_balance(input::Any)
    energy_tuples = isa(input, NamedTuple) ? [input] : input
    return [t.storage_potential for t in energy_tuples]
end


"""
collect_all_temperatures_of_interface_balance(input::Any)

Input is exchange.energy, an array of touples or a single touple as
return value of the balance_on().

Returns a vector containing all temperatures listed in the touples.
"""
function collect_all_temperatures_of_interface_balance(input::Any)
    energy_tuples = isa(input, NamedTuple) ? [input] : input
    return [t.temperature for t in energy_tuples]
end


"""
Convenience type used define the required system interfaces of a component.

To simultaneously define what is required and then hold references to instances after the
whole energy system has been loaded, it maps a medium category to either nothing (before
components are linked) or a SystemInterface instance.
"""
const InterfaceMap = Dict{Symbol,Union{Nothing,SystemInterface}}

"""
    balance_on(interface, unit)

Return the balance of a unit in respect to the given interface.

For most components this is simply the balance of the interface itself, but for Bus
instances this is handled differently. This function helps to implement a component
without having to check if its connected to a Bus or directly to a component.

# Arguments
- `interface::SystemInterface`: The interface "on which" the balance is calculated. This
    also defines which component is the source.
- `unit::Component`: The receiving component

# Returns NamedTuple with
- "balance"::Float64:           The balance of the target component that can be considered a 
                                demand on the source component
- "storage_potential"::Float64: An additional demand that covers the free storage space 
                                connected to the target component
- "energy_potential"::Float64:  The maximum enery an interface can provide or consume
- "temperature"::Temperature:   The temperature of the interface
"""
function balance_on(
    interface::SystemInterface,
    unit::Component
)::NamedTuple{}
    balance_written = interface.max_energy === nothing || interface.sum_abs_change > 0.0
    input_sign = unit.uac == interface.target.uac ? -1 : +1

    return (
            balance = interface.balance,
            energy = (  uac=unit.uac,
                        energy_potential=(balance_written ? 0.0 : input_sign * interface.max_energy),
                        storage_potential=0.0,
                        temperature=interface.temperature,
                        pressure=nothing,
                        voltage=nothing),
            )
end

"""
    balance(unit)

Calculate the energy balance of the given unit as a whole.

This is expected to start at zero at the beginning of a time step and return to zero at
the end of it. If it is not zero, either the simulation failed to correctly calculate the
energy balance of the energy system or the simulated network was not able to ensure the
balance on the current time step. In either case, something went wrong.
"""
function balance(unit::Component)::Float64
    balance = 0.0

    for inface in values(unit.input_interfaces)
        if inface !== nothing
            balance += inface.balance
        end
    end

    for outface in values(unit.output_interfaces)
        if outface !== nothing
            balance += outface.balance
        end
    end

    return balance    
end

"""
    reset(unit)

Reset the given component back to zero.

For most components this only resets the balances on the system interfaces but some
components might require more complex reset handling.
"""
function reset(unit::Component)
    for inface in values(unit.input_interfaces)
        if inface !== nothing
            reset!(inface)
        end
    end
    for outface in values(unit.output_interfaces)
        if outface !== nothing
            reset!(outface)
        end
    end
end

"""
    control(unit, components, parameters)

Perform the control calculations for the given component.

# Arguments
- `unit::Component`: The component for which control is handled
- `components::Grouping`: A reference dict to all components in the project
- `parameters::Dict{String, Any}`: Project-wide parameters
"""
function control(
    unit::Component,
    components::Grouping,
    parameters::Dict{String,Any}
)
    move_state(unit, components, parameters)
end

"""
    potential(unit, parameters)

Calculate potential energy processing for the given component.

# Arguments
- `unit::Component`: The component for which potentials are calculated
- `parameters::Dict{String, Any}`: Project-wide parameters
"""
function potential(
    unit::Component,
    parameters::Dict{String,Any}
)
    # default implementation is to do nothing
end

"""
    process(unit, parameters)

Perform the processing calculations for the given component.

# Arguments
- `unit::Component`: The component that is processed
- `parameters::Dict{String, Any}`: Project-wide parameters
"""
function process(
    unit::Component,
    parameters::Dict{String,Any}
)
    # default implementation is to do nothing
end

"""
    load(unit, parameters)

Load excess energy into storage components.

For non-storage components this function does nothing.

# Arguments
- `unit::Component`: The storage loading excess energy
- `parameters::Dict{String, Any}`: Project-wide parameters
"""
function load(
    unit::Component,
    parameters::Dict{String,Any}
)
    # default implementation is to do nothing
end

"""
    distribute(unit)

Distribute the energy inputs and outputs of a bus.

For non-bus components this function does nothing.
"""
function distribute!(unit::Component)
    # default implementation is to do nothing
end

"""
    output_values(unit)

Specify which outputs a component can provide.

For the special values "IN" and "OUT" a medium category is required for fetching the actual
value, while this method only specifies that there is an input or output.
"""
function output_values(unit::Component)::Vector{String}
    return ["IN", "OUT"]
end

"""
    calculate_energy_flow(interface)

Calculates the energy flow in an interface and returns the energy.
If the balance in an interface was not zero, the requested amount of energy and not
the acutal energy that has been provided is returned! 
This is conformily of the output interfaces of busses to non-busses which are set
to the requested energy, not regarding the energy that has been delivered!

Replacing the - below by a +, this can be changed, then the delivered energy and not
the requested energy is returned. Comparing this to the bahaviour of busses, this can 
be non-intuitive.
"""
function calculate_energy_flow(interface::SystemInterface)::Float64
    return (interface.sum_abs_change - interface.balance) / 2
end

"""
    output_value(unit, key)

Return the value for the output with the given output key.

Note that for the "IN" and "OUT" output values, the value corresponds to the sum of
absolute changes of the system interfaces and divided by 2. This behaviour is part of the
expected use of the method.

Args:
- `unit::Component`: The component for which to fetch the output
- `key::OutputKey`: An OutputKey specifying which output to return. This should be one of
    the options provided by `output_values()` as well as "IN" or "OUT"
Returns:
- `Float64`: The value of the desired output
Throws:
- `KeyError`: The key value requested must be one the component can provide
"""
function output_value(unit::Component, key::OutputKey)::Float64
    if key.value_key == "IN"
        return calculate_energy_flow(unit.input_interfaces[key.medium])
    elseif key.value_key == "OUT"
        return calculate_energy_flow(unit.output_interfaces[key.medium])
    end
    throw(KeyError(key.value_key))
end

# for the moment control must be an include as it contains circular dependencies
# of definitions
include("control.jl")

using ..Profiles

# the order of includes of the individual components matters here as some components
# require the definition of certain basic components such as a bus or a grid connection
include("general/fixed_sink.jl")
include("general/fixed_supply.jl")
include("general/bounded_supply.jl")
include("general/bounded_sink.jl")
include("connections/grid_connection.jl")
include("connections/bus.jl")
include("storage/battery.jl")
include("storage/buffer_tank.jl")
include("storage/seasonal_thermal_storage.jl")
include("heat_sources/geothermal_probes.jl")
include("heat_sources/geothermal_heat_collectors.jl")
include("electric_producers/chpp.jl")
include("others/electrolyser.jl")
include("heat_producers/fuel_boiler.jl")
include("heat_producers/heat_pump.jl")
include("electric_producers/pv_plant.jl")

load_condition_prototypes()

"""
    link_output_with(unit, components)

Set the output targets of the given unit to the given components.

This function is used to construct the network of components from a graph input that
determines which components provide energy to which other components.

# Arguments
- `unit::Component`: The unit providing energy
- `components::Grouping`: A set of components receiving energy. As components might have multiple
    outputs, this is used to set them all at once.
"""
function link_output_with(unit::Component, components::Grouping)
    if isa(unit, Bus)
        for component in each(components)
            if isa(component, Bus)
                if unit.medium == component.medium
                    connection = SystemInterface(source=unit, target=component)
                    push!(component.input_interfaces, connection)
                    push!(unit.output_interfaces, connection)
                end
            else
                for in_medium in keys(component.input_interfaces)
                    if in_medium == unit.medium
                        connection = SystemInterface(source=unit, target=component)
                        component.input_interfaces[in_medium] = connection
                        push!(unit.output_interfaces, connection)
                    end
                end
            end
        end
    else
        for out_medium in keys(unit.output_interfaces)
            for component in each(components)
                if isa(component, Bus)
                    if out_medium == component.medium
                        connection = SystemInterface(source=unit, target=component)
                        push!(component.input_interfaces, connection)
                        unit.output_interfaces[out_medium] = connection
                    end
                else
                    for in_medium in keys(component.input_interfaces)
                        if out_medium == in_medium
                            connection = SystemInterface(source=unit, target=component)
                            unit.output_interfaces[out_medium] = connection
                            component.input_interfaces[in_medium] = connection
                        end
                    end
                end
            end
        end
    end
end

"""
    check_balances(components, epsilon)

Check the energy balance of the given components and return warnings of any violations.

# Arguments
- `component::Grouping`: The components to check
- `epsilon::Float64`: A balance is only considered violated if the absolute value of the
    sum is larger than this value. This helps with spurious floating point issues

# Returns
- `Vector{Tuple{String, Float64}}`: A list of tuples, where each tuple is the key of the
    component that has a non-zero energy balance and the value of that balance.
"""
function check_balances(
    components::Grouping,
    epsilon::Float64
)::Vector{Tuple{String,Float64}}
    warnings = []

    for (key, unit) in pairs(components)
        unit_balance = balance(unit)
        if unit_balance > epsilon || unit_balance < -epsilon
            push!(warnings, (key, unit_balance))
        end
    end

    return warnings
end

"""
    perform_steps(components, order_of_operations, parameters)

Perform the simulation steps of one time step for the given components in the given order.

# Arguments
- `components::Grouping`: The entirety of the components
- `order_of_operations::Vector{Vector{Any}}`: Defines which steps are performed in which order.
    Each component must go through the simulation steps defined in EnergySystems.Step, but the
    order is not the same for all simulations. Determining the order must be handled
    elsewhere, as this function only goes through and calls the appropriate functions. The
    first item of each entry must be the key of the component for which the following steps
    are performed.
- `parameters::Dict{String, Any}`: Project-wide parameters

# Examples
```
    components = Grouping(
        "component_a" => Component(),
        "component_b" => Component(),
    )
    order = [
        ["component_a", EnergySystems.s_control]
        ["component_b", EnergySystems.s_control, EnergySystems.s_process]
        ["component_a", EnergySystems.s_process]
    ]
    parameters = Dict{String, Any}("time" => 0)
    perform_steps(components, order, parameters)
```
In this example the control of component A is performed first, then control and processing of
component B and finally processing of component A.
"""
function perform_steps(
    components::Grouping,
    order_of_operations::StepInstructions,
    parameters::Dict{String,Any}
)
    for entry in order_of_operations
        unit = components[entry[1]]
        step = entry[2]

        if step == s_reset
            reset(unit)
        elseif step == s_control
            control(unit, components, parameters)
        elseif step == s_potential
            potential(unit, parameters)
        elseif step == s_process
            process(unit, parameters)
        elseif step == s_load
            load(unit, parameters)
        elseif step == s_distribute
            distribute!(unit)
        end
    end
end

end<|MERGE_RESOLUTION|>--- conflicted
+++ resolved
@@ -20,17 +20,11 @@
 """
 module EnergySystems
 
-<<<<<<< HEAD
-export check_balances, ControlledComponent, each, Component, Grouping, link_output_with,
-    perform_steps, output_values, output_value, StepInstruction, StepInstructions, calculate_energy_flow,
-    highest_temperature, collect_all_energy_potentials_of_interface_balance, 
-    collect_all_storage_potentials_of_interface_balance, collect_all_temperatures_of_interface_balance
-
-=======
 export check_balances, Component, each, Grouping, link_output_with, perform_steps,
     output_values, output_value, StepInstruction, StepInstructions, calculate_energy_flow,
-    highest_temperature
->>>>>>> 585d80ec
+    highest_temperature, collect_all_energy_potentials_of_interface_balance, 
+    collect_all_storage_potentials_of_interface_balance,
+    collect_all_temperatures_of_interface_balance
 
 """
 Convenience function to get the value of a key from a config dict using a default value.
