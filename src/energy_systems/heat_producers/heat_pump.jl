--- conflicted
+++ resolved
@@ -39,7 +39,6 @@
         m_heat_in = Symbol(default(config, "m_heat_in", "m_h_w_lt1"))
         register_media([m_el_in, m_heat_out, m_heat_in])
 
-<<<<<<< HEAD
         func_def = default(config, "cop_function", "carnot:0.4")
         constant_cop, cop_function = parse_cop_function(func_def)
 
@@ -66,28 +65,12 @@
                    constant_cop,
                    cop_function,
                    default(config, "bypass_cop", 15.0),
-=======
-        return new(uac, # uac
-                   Controller(default(config, "control_parameters", nothing)),
-                   sf_transformer, # sys_function
-                   InterfaceMap(m_heat_in => nothing, # input_interfaces
-                                m_el_in => nothing),
-                   InterfaceMap(m_heat_out => nothing), # output_interfaces
-                   m_el_in,
-                   m_heat_out,
-                   m_heat_in,
-                   config["power_th"], # power_th
-                   default(config, "min_power_fraction", 0.2),
-                   default(config, "min_run_time", 0),
-                   default(config, "constant_cop", nothing),
->>>>>>> 83744a91
                    default(config, "output_temperature", nothing),
                    default(config, "input_temperature", nothing),
                    0.0, # cop
                    0.0, # losses
                    0.0, # mixing temperature in the input interface
                    0.0) # mixing temperature in the output interface
-<<<<<<< HEAD
     end
 end
 
@@ -156,8 +139,6 @@
                    Vector{Floathing}(),
                    Vector{Temperature}(),
                    Vector{Stringing}())
-=======
->>>>>>> 83744a91
     end
 end
 
@@ -172,7 +153,6 @@
 
 function control(unit::HeatPump, components::Grouping, sim_params::Dict{String,Any})
     update(unit.controller)
-
     # for fixed input/output temperatures, overwrite the interface with those. otherwise
     # highest will choose the interface's temperature (including nothing)
     if unit.output_temperature !== nothing
@@ -220,41 +200,17 @@
         return false, layer_temp
     end
 
-<<<<<<< HEAD
     # skip layer if given static temperature is not within the temperature band of the layer
     if (temps_min[current_idx] !== nothing && temps_min[current_idx] > static_temperature
         ||
         temps_max[current_idx] !== nothing && temps_max[current_idx] < static_temperature)
         # end of condition
         return true, nothing
-=======
-    # Carnot-COP with 40 % efficiency
-    return 0.4 * (273.15 + out_temp) / (out_temp - in_temp)
-end
-
-function check_el_in(unit::HeatPump, sim_params::Dict{String,Any})
-    if unit.controller.parameters["consider_m_el_in"] == true
-        if (unit.input_interfaces[unit.m_el_in].source.sys_function == sf_transformer  # HP has direct connection to a transfomer...
-            &&
-            is_max_energy_nothing(unit.input_interfaces[unit.m_el_in].max_energy))
-            # end of condition
-            return (Inf)
-        else
-            exchanges = balance_on(unit.input_interfaces[unit.m_el_in],
-                                   unit.input_interfaces[unit.m_el_in].source)
-            potential_energy_el = balance(exchanges) + energy_potential(exchanges)
-            if potential_energy_el <= sim_params["epsilon"]
-                return (0.0)
-            end
-            return (potential_energy_el)
-        end
->>>>>>> 83744a91
     else
         return false, static_temperature
     end
 end
 
-<<<<<<< HEAD
 function handle_layer(unit::HeatPump,
                       available_el_in::Float64,
                       available_heat_in::Floathing,
@@ -275,34 +231,8 @@
         @error ("Input and/or output temperature for heatpump $(unit.uac) is not " *
                 "given. Provide temperatures or fixed cop.")
         throw(InputError)
-=======
-function check_heat_in(unit::HeatPump, sim_params::Dict{String,Any})
-    if unit.controller.parameters["consider_m_heat_in"] == true
-        if (unit.input_interfaces[unit.m_heat_in].source.sys_function == sf_transformer  # HP has direct connection to a transfomer...
-            &&
-            is_max_energy_nothing(unit.input_interfaces[unit.m_heat_in].max_energy))
-            # end of condition
-            return ([Inf],
-                    [unit.input_interfaces[unit.m_heat_in].temperature_min],
-                    [unit.input_interfaces[unit.m_heat_in].temperature_max],
-                    [unit.input_interfaces[unit.m_heat_in].source.uac])
-        else
-            exchanges = balance_on(unit.input_interfaces[unit.m_heat_in],
-                                   unit.input_interfaces[unit.m_heat_in].source)
-            return ([e.balance + e.energy_potential for e in exchanges],
-                    temp_min_all(exchanges),
-                    temp_max_all(exchanges),
-                    [e.purpose_uac for e in exchanges])
-        end
-    else
-        return ([Inf],
-                [unit.input_interfaces[unit.m_heat_in].temperature_min],
-                [unit.input_interfaces[unit.m_heat_in].temperature_max],
-                [unit.input_interfaces[unit.m_heat_in].source.uac])
->>>>>>> 83744a91
-    end
-
-<<<<<<< HEAD
+    end
+
     # calculate energies with the current cop
     # energies for current layer with potential heat in as basis
     used_heat_in = available_heat_in
@@ -314,34 +244,8 @@
         used_heat_out = available_heat_out
         used_el_in = used_heat_out / cop
         used_heat_in = used_el_in * (cop - 1.0)
-=======
-function check_heat_out(unit::HeatPump, sim_params::Dict{String,Any})
-    if unit.controller.parameters["consider_m_heat_out"] == true
-        if (unit.output_interfaces[unit.m_heat_out].target.sys_function == sf_transformer   # HP has direct connection to a transfomer...
-            &&
-            is_max_energy_nothing(unit.output_interfaces[unit.m_heat_out].max_energy))
-            # end of condition
-            return ([-Inf],
-                    [unit.output_interfaces[unit.m_heat_out].temperature_min],
-                    [unit.output_interfaces[unit.m_heat_out].temperature_max],
-                    [unit.output_interfaces[unit.m_heat_out].target.uac])
-        else
-            exchanges = balance_on(unit.output_interfaces[unit.m_heat_out],
-                                   unit.output_interfaces[unit.m_heat_out].target)
-            return ([e.balance + e.energy_potential for e in exchanges],
-                    temp_min_all(exchanges),
-                    temp_max_all(exchanges),
-                    [e.purpose_uac for e in exchanges])
-        end
-    else
-        return ([-Inf],
-                [unit.output_interfaces[unit.m_heat_out].temperature_min],
-                [unit.output_interfaces[unit.m_heat_out].temperature_max],
-                [unit.output_interfaces[unit.m_heat_out].target.uac])
->>>>>>> 83744a91
-    end
-
-<<<<<<< HEAD
+    end
+
     # check electricity in as limiter
     if used_el_in > available_el_in
         used_el_in = available_el_in
@@ -412,129 +316,6 @@
             current_in_idx = popfirst!(energies.in_indices)
             continue
         end
-=======
-function calculate_energies_heatpump(unit::HeatPump,
-                                     sim_params::Dict{String,Any},
-                                     available_el_in,
-                                     available_heat_in,
-                                     available_heat_out,
-                                     max_usage_fraction,
-                                     in_temps_min,
-                                     in_temps_max,
-                                     in_uacs,
-                                     out_temps_min,
-                                     out_temps_max,
-                                     out_uacs)
-    layers_el_in = Vector{Floathing}()
-    layers_heat_in = Vector{Floathing}()
-    layers_heat_in_temperature = Vector{Temperature}()
-    layers_heat_in_uac = Vector{Stringing}()
-    layers_heat_out = Vector{Floathing}()
-    layers_heat_out_temperature = Vector{Temperature}()
-    layers_heat_out_uac = Vector{Stringing}()
-
-    current_in_idx = 1
-    current_out_idx = 1
-    while (sum(available_el_in; init=0.0) > sim_params["epsilon"]
-           && sum(available_heat_in; init=0.0) > sim_params["epsilon"]
-           && sum(available_heat_out; init=0.0) > sim_params["epsilon"]
-           && max_usage_fraction * watt_to_wh(unit.power_th) - sum(layers_heat_out; init=0.0) > sim_params["epsilon"])
-        # find first non-zero index
-        while available_heat_in[current_in_idx] <= sim_params["epsilon"]
-            current_in_idx += 1
-        end
-        while available_heat_out[current_out_idx] <= sim_params["epsilon"]
-            current_out_idx += 1
-        end
-
-        # detect and check temperatures. If a input or an output temperature is given, this will be set!
-        if unit.input_temperature === nothing
-            current_in_temp = highest(in_temps_min[current_in_idx], in_temps_max[current_in_idx])
-            if current_in_temp === nothing && unit.constant_cop === nothing
-                @error "Error: The input temperature for $(unit.uac) could not be detected. Please specify one with the parameter 'input_temperature' or check the connected components."
-                throw(InputError)
-            end
-        else
-            # skip layer if given fixed input temperature is not within the temperature band of the layer
-            if (in_temps_min[current_in_idx] !== nothing
-                &&
-                in_temps_min[current_in_idx] > unit.input_temperature
-                ||
-                in_temps_max[current_in_idx] !== nothing
-                &&
-                in_temps_max[current_in_idx] < unit.input_temperature)
-                # end of condition
-                available_heat_in[current_in_idx] = 0.0
-                current_in_idx += 1
-                continue
-            else
-                current_in_temp = unit.input_temperature
-            end
-        end
-
-        if unit.output_temperature === nothing
-            current_out_temp = lowest(out_temps_min[current_out_idx], out_temps_max[current_out_idx])
-            if current_out_temp === nothing && unit.constant_cop === nothing
-                @error "Error: The output temperature for $(unit.uac) could not be detected. Please specify one with the parameter 'output_temperature' or check the connected components."
-                throw(InputError)
-            end
-        else
-            # skip layer if given fixed output temperature is not within the temperature band of the layer
-            if (out_temps_min[current_out_idx] !== nothing
-                &&
-                out_temps_min[current_out_idx] > unit.output_temperature
-                ||
-                out_temps_max[current_out_idx] !== nothing
-                &&
-                out_temps_max[current_out_idx] < unit.output_temperature)
-                # end of condition
-                available_heat_out[current_out_idx] = 0.0
-                current_out_idx += 1
-                continue
-            else
-                current_out_temp = unit.output_temperature
-            end
-        end
-
-        if current_in_temp >= current_out_temp && unit.constant_cop === nothing
-            # bypass only if no constant cop is given
-            heat_transfer = minimum([available_heat_in[current_in_idx],
-                                     available_heat_out[current_out_idx],
-                                     max_usage_fraction * watt_to_wh(unit.power_th) - sum(layers_heat_out; init=0.0)])
-            used_heat_in = heat_transfer
-            used_heat_out = heat_transfer
-            # The el. energy can not be zero as this would lead to problems in process step
-            # as then it seems that no electrical energy is available!
-            used_el_in = 0.01 # TODO
-            current_out_temp = current_in_temp
-            # TODO: Whats about the usage_fraction, should the bypass be kept included in the usage_fraction calculation?
-            # Or should we deny the bypass and force users to implement heat pumps in parallel if they want a bypass?
-            # TODO: Whats about a constant COP? Should this be still be valid even during bypass?
-        else
-            # calculate cop
-            cop = unit.constant_cop === nothing ?
-                  dynamic_cop(current_in_temp, current_out_temp) :
-                  unit.constant_cop
-            if cop === nothing
-                @error ("Input and/or output temperature for heatpump $(unit.uac) is not given. Provide temperatures or fixed cop.")
-                throw(InputError)
-            end
-
-            # calculate energies with the current cop
-            # energies for current layer with potential heat in as basis
-            used_heat_in = copy(available_heat_in[current_in_idx])
-            used_el_in = used_heat_in / (cop - 1.0)
-            used_heat_out = used_heat_in + used_el_in
-
-            # check heat out as limiter, also checking for limit of heat pump
-            max_heat_out = min(available_heat_out[current_out_idx],
-                               max_usage_fraction * watt_to_wh(unit.power_th) - sum(layers_heat_out; init=0.0))
-            if used_heat_out > max_heat_out
-                used_heat_out = max_heat_out
-                used_el_in = used_heat_out / cop
-                used_heat_in = used_el_in * (cop - 1.0)
-            end
->>>>>>> 83744a91
 
         # check and determine output temperature of layer
         skip_layer, current_out_temp = get_layer_temperature(unit, current_out_idx,
@@ -584,7 +365,6 @@
         push!(times_max, used_heat_out * 3600 / max_power)
     end
 
-<<<<<<< HEAD
     # as long as the times_max sum is smaller than the time step and the times_min sum is
     # larger than the time step multiplied with the min power fraction, we can find a
     # dispatch of each layer within their min/max times so the overall sum works
@@ -606,51 +386,6 @@
 function calculate_energies(unit::HeatPump, sim_params::Dict{String,Any})
     energies = HPEnergies()
 
-=======
-    return layers_el_in,
-           layers_heat_in,
-           layers_heat_in_temperature,
-           layers_heat_in_uac,
-           layers_heat_out,
-           layers_heat_out_temperature,
-           layers_heat_out_uac
-end
-
-function reorder_energies(unit,
-                          order,
-                          energies,
-                          temps_min,
-                          temps_max,
-                          uacs)
-    function highest_first_with_nothing(a, b)
-        if a === nothing
-            return false
-        elseif b === nothing
-            return true
-        else
-            return a > b
-        end
-    end
-
-    # TODO: Implement contol module!    
-    if order == "highest_in_temps_max_first"
-        order_idx = sortperm(temps_max; by=x -> x, lt=highest_first_with_nothing)
-        energies = energies[order_idx]
-        temps_min = temps_min[order_idx]
-        temps_max = temps_max[order_idx]
-        uacs = uacs[order_idx]
-    elseif order == "smallest_out_temps_min_first"
-        order_idx = reverse(sortperm(temps_min; by=x -> x, lt=highest_first_with_nothing))
-        energies = energies[order_idx]
-        temps_min = temps_min[order_idx]
-        temps_max = temps_max[order_idx]
-        uacs = uacs[order_idx]
-    end
-    return energies, temps_min, temps_max, uacs
-end
-
-function calculate_energies(unit::HeatPump, sim_params::Dict{String,Any})
->>>>>>> 83744a91
     # get usage fraction from control modules
     energies.max_usage_fraction = upper_plr_limit(unit.controller, sim_params)
     if energies.max_usage_fraction <= 0.0
@@ -658,7 +393,6 @@
     end
 
     # get potentials from inputs/outputs. The heat input and output are calculated as 
-<<<<<<< HEAD
     # vectors to allow for temperature layers, while the electricity input is a scalar
     energies.potential_energy_el = check_el_in(unit, sim_params)
     if energies.potential_energy_el === nothing
@@ -675,18 +409,6 @@
     energies.out_temps_min,
     energies.out_temps_max,
     energies.out_uacs = check_heat_out_layered(unit, sim_params)
-=======
-    # vectors to allow for temperautre layers, while the electricity input is a scalar
-    potential_energy_el = check_el_in(unit, sim_params)
-    potentials_energies_heat_in,
-    in_temps_min,
-    in_temps_max,
-    in_uacs = check_heat_in(unit, sim_params)
-    potentials_energies_heat_out,
-    out_temps_min,
-    out_temps_max,
-    out_uacs = check_heat_out(unit, sim_params)
->>>>>>> 83744a91
 
     # in the following we want to work with positive values as it is easier
     energies.potentials_energies_heat_in = abs.(energies.potentials_energies_heat_in)
@@ -716,7 +438,6 @@
               "outputs. This cannot be resolved. Please check the order of operation and " *
               "make sure that either the inputs or the outputs have been fully calculated " *
               "before the heat pump $(unit.uac) has its potential step."
-<<<<<<< HEAD
         return false, energies
     end
 
@@ -733,32 +454,6 @@
             append!(energies.layers_heat_in, energies.layers_heat_in_temp)
             append!(energies.layers_heat_in_temperature, energies.layers_heat_in_temperature_temp)
             append!(energies.layers_heat_in_uac, energies.layers_heat_in_uac_temp)
-=======
-    elseif heat_in_has_inf_energy
-        for heat_in_idx in eachindex(potentials_energies_heat_in)
-            layers_el_in_temp,
-            layers_heat_in_temp,
-            layers_heat_in_temperature_temp,
-            layers_heat_in_uac_temp,
-            layers_heat_out_temp,
-            layers_heat_out_temperature_temp,
-            layers_heat_out_uac_temp = calculate_energies_heatpump(unit,
-                                                                   sim_params,
-                                                                   copy(potential_energy_el),
-                                                                   [Inf],
-                                                                   copy(potentials_energies_heat_out),
-                                                                   max_usage_fraction,
-                                                                   [in_temps_min[heat_in_idx]],
-                                                                   [in_temps_max[heat_in_idx]],
-                                                                   [in_uacs[heat_in_idx]],
-                                                                   out_temps_min,
-                                                                   out_temps_max,
-                                                                   out_uacs)
-
-            append!(layers_heat_in, layers_heat_in_temp)
-            append!(layers_heat_in_temperature, layers_heat_in_temperature_temp)
-            append!(layers_heat_in_uac, layers_heat_in_uac_temp)
->>>>>>> 83744a91
             # Is this correct? Using the highest energy as worst case should be good for now...
             if heat_in_idx == 1
                 energies.layers_el_in = energies.layers_el_in_temp
@@ -776,7 +471,6 @@
                 end
             end
         end
-<<<<<<< HEAD
     elseif energies.heat_out_has_inf_energy
         for heat_out_idx in eachindex(energies.potentials_energies_heat_out)
             energies.available_el_in = copy(energies.potential_energy_el)
@@ -790,32 +484,6 @@
             append!(energies.layers_heat_out, energies.layers_heat_out_temp)
             append!(energies.layers_heat_out_temperature, energies.layers_heat_out_temperature_temp)
             append!(energies.layers_heat_out_uac, energies.layers_heat_out_uac_temp)
-=======
-    elseif heat_out_has_inf_energy
-        for heat_out_idx in eachindex(potentials_energies_heat_out)
-            layers_el_in_temp,
-            layers_heat_in_temp,
-            layers_heat_in_temperature_temp,
-            layers_heat_in_uac_temp,
-            layers_heat_out_temp,
-            layers_heat_out_temperature_temp,
-            layers_heat_out_uac_temp = calculate_energies_heatpump(unit,
-                                                                   sim_params,
-                                                                   copy(potential_energy_el),
-                                                                   copy(potentials_energies_heat_in),
-                                                                   [Inf],
-                                                                   max_usage_fraction,
-                                                                   in_temps_min,
-                                                                   in_temps_max,
-                                                                   in_uacs,
-                                                                   [out_temps_min[heat_out_idx]],
-                                                                   [out_temps_max[heat_out_idx]],
-                                                                   [out_uacs[heat_out_idx]])
-
-            append!(layers_heat_out, layers_heat_out_temp)
-            append!(layers_heat_out_temperature, layers_heat_out_temperature_temp)
-            append!(layers_heat_out_uac, layers_heat_out_uac_temp)
->>>>>>> 83744a91
             # Is this correct? Using the highest energy as worst case should be good for now...
             if heat_out_idx == 1
                 energies.layers_el_in = energies.layers_el_in_temp
@@ -834,7 +502,6 @@
             end
         end
     else # fully known energies and temperatures in inputs and outputs
-<<<<<<< HEAD
         energies.available_el_in = copy(energies.potential_energy_el)
         energies.available_heat_in = copy(energies.potentials_energies_heat_in)
         energies.available_heat_out = copy(energies.potentials_energies_heat_out)
@@ -852,45 +519,6 @@
     end
 
     return true, energies
-=======
-        layers_el_in,
-        layers_heat_in,
-        layers_heat_in_temperature,
-        layers_heat_in_uac,
-        layers_heat_out,
-        layers_heat_out_temperature,
-        layers_heat_out_uac = calculate_energies_heatpump(unit,
-                                                          sim_params,
-                                                          potential_energy_el,
-                                                          potentials_energies_heat_in,
-                                                          potentials_energies_heat_out,
-                                                          max_usage_fraction,
-                                                          in_temps_min,
-                                                          in_temps_max,
-                                                          in_uacs,
-                                                          out_temps_min,
-                                                          out_temps_max,
-                                                          out_uacs)
-    end
-
-    # if all chosen heat layers combined are not enough to meet minimum power fraction,
-    # the heat pump doesn't run at all
-    usage_fraction = (sum(layers_heat_out; init=0.0)) / watt_to_wh(unit.power_th)
-    if usage_fraction < unit.min_power_fraction
-        return false, (nothing, nothing, nothing)
-    end
-
-    return true,
-           (layers_el_in,                  # 1
-            layers_heat_in,                # 2 
-            layers_heat_in_temperature,    # 3
-            layers_heat_in_uac,            # 4
-            layers_heat_out,               # 5
-            layers_heat_out_temperature,   # 6
-            layers_heat_out_uac,           # 7
-            heat_in_has_inf_energy,        # 8
-            heat_out_has_inf_energy)       # 9
->>>>>>> 83744a91
 end
 
 function potential(unit::HeatPump, sim_params::Dict{String,Any})
@@ -900,7 +528,6 @@
         set_max_energies!(unit, 0.0, 0.0, 0.0)
     else
         set_max_energies!(unit,
-<<<<<<< HEAD
                           energies.layers_el_in,
                           energies.layers_heat_in,
                           energies.layers_heat_out,
@@ -914,21 +541,6 @@
         set_temperature!(unit.output_interfaces[unit.m_heat_out],
                          nothing,
                          highest(energies.layers_heat_out_temperature))
-=======
-                          energies[1],
-                          energies[2],
-                          energies[5],
-                          energies[4],
-                          energies[7],
-                          energies[8],
-                          energies[9])
-        set_temperature!(unit.input_interfaces[unit.m_heat_in],
-                         lowest(energies[3]),
-                         nothing)
-        set_temperature!(unit.output_interfaces[unit.m_heat_out],
-                         nothing,
-                         highest(energies[6]))
->>>>>>> 83744a91
     end
 end
 
