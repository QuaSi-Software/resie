"""
Implementation of a heat pump component, elevating heat to a higher temperature using
electricity.

This models includes several effects that complicate the calculation of efficiency (as COP),
some of which involve the temperatures at which the heat input is provided and heat output
is requested. While this is similar to the calculation of efficiencies in other transformers
such as a CHPP, the implementation does not numerically inverse the given input functions
and determine energies from those. Instead the efficiencies are calculated "forward", which
has problems in reaching the equilibrium point if kappa_opt != 1.0. This might be improved
in the future, but was deemed to difficult to implement at time of writing.

The heat pump can also be configured to skip most complicated calculations and use a
constant or Carnot-based COP and no PLRDE, etc. This too can be improved for heat pumps with
exactly one input and exactly one output, since the slicing algorithm is not required then.
"""
mutable struct HeatPump <: Component
    uac::String
    controller::Controller
    sys_function::SystemFunction

    input_interfaces::InterfaceMap
    output_interfaces::InterfaceMap

    m_el_in::Symbol
    m_heat_out::Symbol
    m_heat_in::Symbol

    design_power_th::Float64
    max_power_function::Function
    min_power_function::Function
    constant_cop::Floathing
    dynamic_cop::Function
    bypass_cop::Float64

    consider_icing::Bool
    icing_coefficients::Vector{Float64}
    optimise_slice_dispatch::Bool
    nr_optimisation_passes::UInt
    optimal_plr::Float64
    output_temperature::Temperature
    input_temperature::Temperature

    cop::Float64
    mix_temp_input::Float64
    mix_temp_output::Float64

    components::Grouping

    function HeatPump(uac::String, config::Dict{String,Any}, sim_params::Dict{String,Any})
        m_el_in = Symbol(default(config, "m_el_in", "m_e_ac_230v"))
        m_heat_out = Symbol(default(config, "m_heat_out", "m_h_w_ht1"))
        m_heat_in = Symbol(default(config, "m_heat_in", "m_h_w_lt1"))
        register_media([m_el_in, m_heat_out, m_heat_in])

        func_def = default(config, "cop_function", "carnot:0.4")
        constant_cop, cop_function = parse_cop_function(func_def)

        func_def = default(config, "max_power_function", "const:1.0")
        max_power_function = parse_2dim_function(func_def)

        func_def = default(config, "min_power_function", "const:0.2")
        min_power_function = parse_2dim_function(func_def)

        coeff_def = default(config, "icing_coefficients", "3,-0.42,15,2,30")
        icing_coefficients = parse.(Float64, split(coeff_def, ","))

        optimise_slice_dispatch = default(config, "optimise_slice_dispatch", false)
        optimal_plr = default(config, "optimal_plr", 1.0)
        if optimise_slice_dispatch && 1.0 - optimal_plr < sim_params["epsilon"]
            @warn "Heat pump $(unit.uac) is configured to optimise slice dispatch but has an " *
                  "optimal PLR of 1.0. Consider toggling optimisation off as it has no effect."
        end
        if optimise_slice_dispatch && constant_cop !== nothing
            @error "Heat pump $(unit.uac) is configured to optimise slice dispatch but has " *
                   "a constant COP. Toggle optimisation off as the algorithm is unstable " *
                   "in this case."
        end

        return new(uac,
                   Controller(default(config, "control_parameters", nothing)),
                   sf_transformer,
                   InterfaceMap(m_heat_in => nothing,
                                m_el_in => nothing),
                   InterfaceMap(m_heat_out => nothing),
                   m_el_in,
                   m_heat_out,
                   m_heat_in,
                   config["power_th"],
                   max_power_function,
                   min_power_function,
                   constant_cop,
                   cop_function,
                   default(config, "bypass_cop", 15.0),
                   default(config, "consider_icing", false),
                   icing_coefficients,
                   optimise_slice_dispatch,
                   UInt(default(config, "nr_optimisation_passes", 10)),
                   optimal_plr,
                   default(config, "output_temperature", nothing),
                   default(config, "input_temperature", nothing),
                   0.0, # cop
                   0.0, # mixing temperature in the input interface
                   0.0, # mixing temperature in the output interface
                   Grouping())
    end
end

"""
A struct containing lots of temporary values for internal calculations of the heat pump.
This is used to avoid excessively long argument and return lists and to improve readability.
Unless you're changing the code for heat pumps, this can be ignored entirely.
"""
mutable struct HPEnergies
    potential_energy_el::Floathing
    potentials_energies_heat_in::Vector{<:Floathing}
    potentials_energies_heat_out::Vector{<:Floathing}
    available_el_in::Float64
    available_heat_in::Vector{<:Floathing}
    available_heat_out::Vector{<:Floathing}
    max_usage_fraction::Float64
    in_indices::Vector{Integer}
    in_temps_min::Vector{<:Temperature}
    in_temps_max::Vector{<:Temperature}
    in_uacs::Vector{<:Stringing}
    out_indices::Vector{Integer}
    out_temps_min::Vector{<:Temperature}
    out_temps_max::Vector{<:Temperature}
    out_uacs::Vector{<:Stringing}
    heat_in_has_inf_energy::Bool
    heat_out_has_inf_energy::Bool
    slices_idx_to_plr::Dict{Integer,Tuple{Integer,Integer}}
    slices_el_in::Vector{Floathing}
    slices_heat_in::Vector{Floathing}
    slices_heat_in_temperature::Vector{Temperature}
    slices_heat_in_uac::Vector{Stringing}
    slices_heat_out::Vector{Floathing}
    slices_heat_out_temperature::Vector{Temperature}
    slices_heat_out_uac::Vector{Stringing}
    slices_el_in_temp::Vector{Floathing}
    slices_heat_in_temp::Vector{Floathing}
    slices_heat_in_temperature_temp::Vector{Temperature}
    slices_heat_in_uac_temp::Vector{Stringing}
    slices_heat_out_temp::Vector{Floathing}
    slices_heat_out_temperature_temp::Vector{Temperature}
    slices_heat_out_uac_temp::Vector{Stringing}

    function HPEnergies()
        return new(0.0,
                   Vector{Floathing}(),
                   Vector{Floathing}(),
                   0.0,
                   Vector{Floathing}(),
                   Vector{Floathing}(),
                   0.0,
                   Vector{Integer}(),
                   Vector{Temperature}(),
                   Vector{Temperature}(),
                   Vector{Stringing}(),
                   Vector{Integer}(),
                   Vector{Temperature}(),
                   Vector{Temperature}(),
                   Vector{Stringing}(),
                   false,
                   false,
                   Dict{Integer,Tuple{Integer,Integer}}(),
                   Vector{Floathing}(),
                   Vector{Floathing}(),
                   Vector{Temperature}(),
                   Vector{Stringing}(),
                   Vector{Floathing}(),
                   Vector{Temperature}(),
                   Vector{Stringing}(),
                   Vector{Floathing}(),
                   Vector{Floathing}(),
                   Vector{Temperature}(),
                   Vector{Stringing}(),
                   Vector{Floathing}(),
                   Vector{Temperature}(),
                   Vector{Stringing}())
    end
end

"""
Reset the temp slices of an energies container.
"""
function reset_temp_slices!(energies::HPEnergies)::HPEnergies
    energies.slices_el_in_temp = Vector{Floathing}()
    energies.slices_heat_in_temp = Vector{Floathing}()
    energies.slices_heat_in_temperature_temp = Vector{Temperature}()
    energies.slices_heat_in_uac_temp = Vector{Stringing}()
    energies.slices_heat_out_temp = Vector{Floathing}()
    energies.slices_heat_out_temperature_temp = Vector{Temperature}()
    energies.slices_heat_out_uac_temp = Vector{Stringing}()
    return energies
end

"""
Copies the temp slices of an energies container to the slices output fields and overwrites
existing values.
"""
function copy_temp_to_slices!(energies::HPEnergies)::HPEnergies
    energies.slices_el_in = energies.slices_el_in_temp
    energies.slices_heat_in = energies.slices_heat_in_temp
    energies.slices_heat_in_temperature = energies.slices_heat_in_temperature_temp
    energies.slices_heat_in_uac = energies.slices_heat_in_uac_temp
    energies.slices_heat_out = energies.slices_heat_out_temp
    energies.slices_heat_out_temperature = energies.slices_heat_out_temperature_temp
    energies.slices_heat_out_uac = energies.slices_heat_out_uac_temp
    return energies
end

"""
Resets the available energies of an energies container based on the potentials.
If an specific input or output layer index is given, that layer will be set as infinite and
the calculation will be done with only that layer on the input or output side.

# Arguments
- `energies::HPEnergies`: The energies container
- `as_inf::Integer`: If 1, sets the given input layer as infinite. If 2, the outputs.
    Defaults to 0, which does nothing.
- `idx::Integer`: The index of the layer to set as infinte. Defaults to 0, which does
    nothing.
# Returns
- `HPEnergies`: The energies container
"""
function reset_available!(energies::HPEnergies; as_inf::Integer=0, idx::Integer=0)::HPEnergies
    energies.available_el_in = copy(energies.potential_energy_el)
    energies.available_heat_in = copy(energies.potentials_energies_heat_in)
    energies.available_heat_out = copy(energies.potentials_energies_heat_out)
    if as_inf == 1
        energies.available_heat_in[idx] = Inf
    elseif as_inf == 2
        energies.available_heat_out[idx] = Inf
    end
    energies.in_indices = as_inf == 1 ? [idx] : [Int(i) for i in eachindex(energies.available_heat_in)]
    energies.out_indices = as_inf == 2 ? [idx] : [Int(i) for i in eachindex(energies.available_heat_out)]
    return energies
end

"""
Adds the heat_in temp slices to the existing slices output fields.
"""
function add_heat_in_temp_to_slices(energies::HPEnergies)::HPEnergies
    append!(energies.slices_heat_in, energies.slices_heat_in_temp)
    append!(energies.slices_heat_in_temperature, energies.slices_heat_in_temperature_temp)
    append!(energies.slices_heat_in_uac, energies.slices_heat_in_uac_temp)
    return energies
end

"""
Adds the heat_out temp slices to the existing slices output fields.
"""
function add_heat_out_temp_to_slices(energies::HPEnergies)::HPEnergies
    append!(energies.slices_heat_out, energies.slices_heat_out_temp)
    append!(energies.slices_heat_out_temperature, energies.slices_heat_out_temperature_temp)
    append!(energies.slices_heat_out_uac, energies.slices_heat_out_uac_temp)
    return energies
end

"""
Copies the electricity and heat_in temp slices to the slices output fields and overwrites
existing values based on whether the sums over the temp slices are smaller than the existing
values.
"""
function copy_heat_in_temp_to_slices(energies::HPEnergies)::HPEnergies
    if length(energies.slices_heat_in) == 0
        energies.slices_el_in = copy(energies.slices_el_in_temp)
        energies.slices_heat_in = copy(energies.slices_heat_in_temp)
        energies.slices_heat_in_temperature = copy(energies.slices_heat_in_temperature_temp)
        energies.slices_heat_in_uac = copy(energies.slices_heat_in_uac_temp)
    else
        if _isless(_sum(energies.slices_el_in), _sum(energies.slices_el_in_temp))
            energies.slices_el_in = energies.slices_el_in_temp
        end
        if _isless(_sum(energies.slices_heat_in), _sum(energies.slices_heat_in_temp))
            energies.slices_heat_in = energies.slices_heat_in_temp
            energies.slices_heat_in_temperature = energies.slices_heat_in_temperature_temp
            energies.slices_heat_in_uac = energies.slices_heat_in_uac_temp
        end
    end
    return energies
end

"""
Copies the electricity and heat_out temp slices to the slices output fields and overwrites
existing values based on whether the sums over the temp slices are smaller than the existing
values.
"""
function copy_heat_out_temp_to_slices(energies::HPEnergies)::HPEnergies
    if length(energies.slices_heat_out) == 0
        energies.slices_el_in = copy(energies.slices_el_in_temp)
        energies.slices_heat_out = copy(energies.slices_heat_out_temp)
        energies.slices_heat_out_temperature = copy(energies.slices_heat_out_temperature_temp)
        energies.slices_heat_out_uac = copy(energies.slices_heat_out_uac_temp)
    else
        if _isless(_sum(energies.slices_el_in), _sum(energies.slices_el_in_temp))
            energies.slices_el_in = energies.slices_el_in_temp
        end
        if _isless(_sum(energies.slices_heat_out), _sum(energies.slices_heat_out_temp))
            energies.slices_heat_out = energies.slices_heat_out_temp
            energies.slices_heat_out_temperature = energies.slices_heat_out_temperature_temp
            energies.slices_heat_out_uac = energies.slices_heat_out_uac_temp
        end
    end
    return energies
end

function initialise!(unit::HeatPump, sim_params::Dict{String,Any})
    set_storage_transfer!(unit.input_interfaces[unit.m_heat_in],
                          unload_storages(unit.controller, unit.m_heat_in))
    set_storage_transfer!(unit.input_interfaces[unit.m_el_in],
                          unload_storages(unit.controller, unit.m_el_in))
    set_storage_transfer!(unit.output_interfaces[unit.m_heat_out],
                          load_storages(unit.controller, unit.m_heat_out))
end

function control(unit::HeatPump, components::Grouping, sim_params::Dict{String,Any})
    update(unit.controller)
    # for fixed input/output temperatures, overwrite the interface with those. otherwise
    # highest will choose the interface's temperature (including nothing)
    if unit.output_temperature !== nothing
        set_temperature!(unit.output_interfaces[unit.m_heat_out],
                         unit.output_temperature,
                         unit.output_temperature)
    end
    if unit.input_temperature !== nothing
        set_temperature!(unit.input_interfaces[unit.m_heat_in],
                         unit.input_temperature,
                         unit.input_temperature)
    end

    # link components to heat pump to be able to access them later
    # This is only a workaround until a better way has been implemented TODO
    unit.components = components
end

function set_max_energies!(unit::HeatPump,
                           el_in::Union{Floathing,Vector{<:Floathing}},
                           heat_in::Union{Floathing,Vector{<:Floathing}},
                           heat_out::Union{Floathing,Vector{<:Floathing}},
                           purpose_uac_heat_in::Union{Stringing,Vector{Stringing}}=nothing,
                           purpose_uac_heat_out::Union{Stringing,Vector{Stringing}}=nothing,
                           has_calculated_all_maxima_heat_in::Bool=false,
                           has_calculated_all_maxima_heat_out::Bool=false)
    set_max_energy!(unit.input_interfaces[unit.m_el_in], el_in)
    set_max_energy!(unit.input_interfaces[unit.m_heat_in], heat_in, purpose_uac_heat_in,
                    has_calculated_all_maxima_heat_in)
    set_max_energy!(unit.output_interfaces[unit.m_heat_out], heat_out, purpose_uac_heat_out,
                    has_calculated_all_maxima_heat_out)
end

"""
Determines the temperature of the input/output layer and if it should be skipped.

Layers are skipped if they have a temperature, but it does fall into the temperature band
defined by the heat pump input/output temperatures (if any).

# Arguments
- `unit::HeatPump`: The heat pump.
- `current_idx::Integer`: The index of the layer.
- `temps_min::Vector{<:Temperature}`: The minimum temperatures of all layers.
- `temps_max::Vector{<:Temperature}`: The maximum temperatures of all layers.
- `input::Bool`: If the layer is an input or not. Defaults to true.
# Returns
- `Bool`: If the layer should be skipped.
- `Temperature`: The layer temperature.
"""
function get_layer_temperature(unit::HeatPump,
                               current_idx::Integer,
                               temps_min::Vector{<:Temperature},
                               temps_max::Vector{<:Temperature};
                               input::Bool=true)::Tuple{Bool,Temperature}
    static_temperature = input ? unit.input_temperature : unit.output_temperature
    if static_temperature === nothing
        layer_temp = highest(temps_min[current_idx], temps_max[current_idx])
        if layer_temp === nothing && unit.constant_cop === nothing
            term = input ? "input" : "output"
            @error "Error: The $(term) temperature for $(unit.uac) could not be detected. " *
                   "Please specify one with the parameter '$(term)_temperature' or check " *
                   "the connected components."
            throw(InputError)
        end
        return false, layer_temp
    end

    # skip slice if given static temperature is not within the temperature band of the layer
    if (temps_min[current_idx] !== nothing && temps_min[current_idx] > static_temperature
        ||
        temps_max[current_idx] !== nothing && temps_max[current_idx] < static_temperature)
        # end of condition
        return true, nothing
    else
        return false, static_temperature
    end
end

"""
Calculates the new COP due to icing losses.

# Arguments
`unit::HeatPump`: The heat pump.
`cop::Floathing`: The COP without icing losses.
`in_temp::Temperature`: The input temperature of the current layer.
# Returns
- `Floathing`: The COP corrected due to icing losses. Returns nothing if the input COP is
    nothing.
"""
function icing_correction(unit::HeatPump, cop::Floathing, in_temp::Temperature)::Floathing
    if cop === nothing
        return nothing
    end

    lin_factor = unit.icing_coefficients[1] + unit.icing_coefficients[2] * in_temp
    exp_factor = unit.icing_coefficients[3] * exp(-1.0
                                                  * (in_temp - unit.icing_coefficients[4])^2
                                                  /
                                                  unit.icing_coefficients[5])
    return cop * (1 - 0.01 * (max(0.0, lin_factor) + exp_factor))
end

"""
Determines if the optimisation pass is accepted.

The optimisation might calculate a pass that would lead to implausible results, which is why
this check must be done. The pass is accepted if the "signature" of the given pass is the
same as that of the best pass and the timestep hasn't been more than used up. The signature
is a tuple with flags of which remaining energies of in- or outputs are non-zero. This is
checked because the optimisation should not change how the heat pump operates, it should
only improve the efficiency of the selected slices.

# Arguments
- `energies::HPEnergies`: The energies container.
- `times::Vector{Float64}`: The times of the slices.
- `sim_params::Dict{String,Any}`: Simulation parameters.
# Returns
- `Bool`: If the pass is accepted or not.
"""
function accept_pass(energies::HPEnergies, times::Vector{Float64}, sim_params::Dict{String,Any})::Bool
    if sum(times; init=0.0) > sim_params["time_step_seconds"]
        return false
    end

    EPS = sim_params["epsilon"]
    signature_best = (energies.potential_energy_el - sum(energies.slices_el_in; init=0.0) > EPS,
                      sum(energies.potentials_energies_heat_in; init=0.0)
                      -
                      sum(energies.slices_heat_in; init=0.0)
                      >
                      EPS,
                      sum(energies.potentials_energies_heat_out; init=0.0)
                      -
                      sum(energies.slices_heat_out; init=0.0)
                      >
                      EPS)
    signature_given = (energies.available_el_in > EPS,
                       sum(energies.available_heat_in; init=0.0) > EPS,
                       sum(energies.available_heat_out; init=0.0) > EPS)
    return signature_given == signature_best
end

"""
Determines if the optimisation pass is better than the currently best pass.

# Arguments
- `energies::HPEnergies`: The energies container.
- `sim_params::Dict{String,Any}`: Simulation parameters.
# Returns
- `Bool`: If the pass is better or not.
"""
function pass_is_better(energies::HPEnergies, sim_params::Dict{String,Any})::Bool
    return sum(energies.slices_el_in_temp; init=0.0) < sum(energies.slices_el_in; init=0.0)
end

"""
Updates the PLRs chosen for each slices as input for the next optimisation pass.

This is essentially how the optimisation is performed, by iteratively adjusting the PLRs for
slices according to a heuristic, which approaches a local optimum if iterated long enough.

The heuristic determines the most promising slice by its distance to the optimal PLR of the
heat pump multiplies with the amount of electricity that the slice requires, then halves its
distance to the optimal PLR.

Can be given a slice to ignore, which is used to avoid trying to update the same slice twice
in a row, which avoids some but not all problems with the algorithm getting "stuck".

# Arguments
`unit::HeatPump`: The heat pump.
`energies::HPEnergies`: The energies container.
`plrs::Array{<:Floathing,2}`: Current selection of PLRs of the slices.
`ignore_idx::Tuple{Integer,Integer}`: Index of the slice to ignore.
# Returns
- `Tuple{Integer,Integer}`: The index of the updated slice.
"""
function update_plrs!(unit::HeatPump,
                      energies::HPEnergies,
                      plrs::Array{<:Floathing,2},
                      ignore_idx::Tuple{Integer,Integer})::Tuple{Integer,Integer}
    best_idx = (0, 0)
    best_val = 0.0

    for (slice_idx, idxs) in pairs(energies.slices_idx_to_plr)
        idx_src, idx_snk = idxs
        if idx_src == ignore_idx[1] && idx_snk == ignore_idx[2]
            continue
        end

        val = (plrs[idx_src, idx_snk] - unit.optimal_plr) * energies.slices_el_in[slice_idx]
        if val > best_val
            best_idx = (idx_src, idx_snk)
            best_val = val
        end
    end

    if best_idx != (0, 0)
        plrs[best_idx[1], best_idx[2]] -= 0.5 * (plrs[best_idx[1], best_idx[2]] - unit.optimal_plr)
    end

    return best_idx
end

"""
Calculate the energies for the given slice.

This is essentially how the heat pump would be calculated in the 1:1 case. The COP is
determined first, then the available energies on all three inputs/outputs are checked as
limiting factors. Bypass operation and icing losses are also considered. The function
specifically does not determine the PLR. For the 1:1 case this could be done here too, but
for the overarching slicing algorithm the PLR must be a required input.

# Arguments
- `unit::HeatPump`: The heat pump.
- `available_el_in::Float64`: Available electricity.
- `available_heat_in::Floathing`: Available heat input.
- `available_heat_out::Floathing`: Available heat output.
- `in_temp::Temperature`: Input temperature.
- `out_temp::Temperature`: Output temperature.
- `plr::Float64`: The PLR of the slice.
# Returns
- `Floathing`: Used input heat.
- `Floathing`: Used electricity.
- `Floathing`: Used output heat.
- `Temperature`: Temperature of input heat. Same as input argument.
- `Temperature`: Temperature of output heat. Same as output argument unless in bypass
    operation, when it's equal to the input temperature.
"""
function handle_slice(unit::HeatPump,
                      available_el_in::Float64,
                      available_heat_in::Floathing,
                      available_heat_out::Floathing,
                      in_temp::Temperature,
                      out_temp::Temperature,
                      plr::Float64)::Tuple{Floathing,Floathing,Floathing,Temperature,Temperature}
    # determine COP depending on three cases. a constant COP precludes the use of a bypass
    do_bypass = false
    if unit.constant_cop !== nothing
        cop = unit.constant_cop
    elseif in_temp >= out_temp
        cop = unit.bypass_cop
        do_bypass = true
    else
        cop = unit.dynamic_cop(in_temp, out_temp)(plr)
        if unit.consider_icing
            cop = icing_correction(unit, cop, in_temp)
        end
    end
    if cop === nothing
        @error ("Input and/or output temperature for heatpump $(unit.uac) is not " *
                "given. Provide temperatures or fixed cop.")
        throw(InputError)
    end

    # calculate energies with the current cop
    # energies for current slice with potential heat in as basis
    used_heat_in = available_heat_in
    used_el_in = used_heat_in / (cop - 1.0)
    used_heat_out = used_heat_in + used_el_in

    # check heat out as limiter
    if used_heat_out > available_heat_out
        used_heat_out = available_heat_out
        used_el_in = used_heat_out / cop
        used_heat_in = used_el_in * (cop - 1.0)
    end

    # check electricity in as limiter
    if used_el_in > available_el_in
        used_el_in = available_el_in
        used_heat_in = used_el_in * (cop - 1.0)
        used_heat_out = used_heat_in + used_el_in
    end

    return (used_heat_in,
            used_el_in,
            used_heat_out,
            in_temp,
            do_bypass ? in_temp : out_temp)
end

<<<<<<< HEAD
"""
Performs the slicing algorithm given a set list of PLRs for each possible slice (each
combination input and output layer). If the PLR for a slice is nothing, sets it to 1.0 and
calculates the slice based on that.

Note the difference in indexing between the PLRs, where all possible slices are listed via
their input layer and output layer indices, and the return values, where the selected slices
are listed linearly and doesn't necessarily list all slices.

# Arguments
- `unit::HeatPump`: The heat pump.
- `sim_params::Dict{String,Any}`: Simulation parameters.
- `energies::HPEnergies`: The energies container.
- `plrs::Array{<:Floathing,2}`: The PLRs for each slice (may be nothing). Will be modified.
# Returns
- `HPEnergies`: The energies container.
- `Vector{Float64}`: The time each selected slice takes up assuming the heat pump runs with
    minimal power for that slice.
- `Vector{Float64}`: The time each selected slice takes up assuming the heat pump runs with
    the selected PLR for that slice.
- `Array{<:Floathing,2}`: The PLRs for each slice.
"""
function calculate_slices(unit::HeatPump,
                          sim_params::Dict{String,Any},
                          energies::HPEnergies,
                          plrs::Array{<:Floathing,2})::Tuple{HPEnergies,Vector{Float64},Vector{Float64},
                                                             Array{<:Floathing,2}}
    # times are the timespans each slice takes. times_min means the time slice assuming
    # minimum power. times_min are actually larger than times
    times_min = Vector{Float64}()
    times = Vector{Float64}()

    sum_usage = 0.0
    slice_idx::Int = 1
    current_in_idx::Int = 0
    current_out_idx::Int = 0
    EPS = sim_params["epsilon"]

    while (true)
        try
            current_in_idx = first(energies.in_indices)
            current_out_idx = first(energies.out_indices)
        catch BoundsError
            break
=======
function calculate_energies_heatpump(unit::HeatPump,
                                     sim_params::Dict{String,Any},
                                     available_el_in,
                                     available_heat_in,
                                     available_heat_out,
                                     max_usage_fraction,
                                     in_temps_min,
                                     in_temps_max,
                                     in_uacs,
                                     out_temps_min,
                                     out_temps_max,
                                     out_uacs)
    layers_el_in = Vector{Floathing}()
    layers_heat_in = Vector{Floathing}()
    layers_heat_in_temperature = Vector{Temperature}()
    layers_heat_in_uac = Vector{Stringing}()
    layers_heat_out = Vector{Floathing}()
    layers_heat_out_temperature = Vector{Temperature}()
    layers_heat_out_uac = Vector{Stringing}()

    current_in_idx = 1
    current_out_idx = 1
    while (sum(available_el_in; init=0.0) > sim_params["epsilon"]
           && sum(available_heat_in; init=0.0) > sim_params["epsilon"]
           && sum(available_heat_out; init=0.0) > sim_params["epsilon"]
           &&
           max_usage_fraction * sim_params["watt_to_wh"](unit.power_th)
           -
           sum(layers_heat_out; init=0.0) > sim_params["epsilon"])
        # find first non-zero index
        while available_heat_in[current_in_idx] <= sim_params["epsilon"]
            current_in_idx += 1
        end
        while available_heat_out[current_out_idx] <= sim_params["epsilon"]
            current_out_idx += 1
>>>>>>> e204cc8d
        end

        # we continue for as long as there is energy to be distributed and max power has
        # not been reached
        if energies.available_el_in < EPS ||
           sum(energies.available_heat_in; init=0.0) < EPS ||
           sum(energies.available_heat_out; init=0.0) < EPS ||
           energies.max_usage_fraction - sum_usage < EPS
            # end of condition
            break
        end

        # skip layers with zero energy remaining
        if energies.available_heat_in[current_in_idx] < EPS
            current_in_idx = popfirst!(energies.in_indices)
            continue
        end
        if energies.available_heat_out[current_out_idx] < EPS
            current_out_idx = popfirst!(energies.out_indices)
            continue
        end

<<<<<<< HEAD
        # check and determine input temperature of layer
        skip_slice, current_in_temp = get_layer_temperature(unit, current_in_idx,
                                                            energies.in_temps_min,
                                                            energies.in_temps_max;
                                                            input=true)
        if skip_slice
            energies.available_heat_in[current_in_idx] = 0.0
            current_in_idx = popfirst!(energies.in_indices)
            continue
        end

        # check and determine output temperature of layer
        skip_slice, current_out_temp = get_layer_temperature(unit, current_out_idx,
                                                             energies.out_temps_min,
                                                             energies.out_temps_max;
                                                             input=false)
        if skip_slice
            energies.available_heat_out[current_out_idx] = 0.0
            current_out_idx = popfirst!(energies.out_indices)
            continue
        end
=======
        if current_in_temp >= current_out_temp && unit.constant_cop === nothing
            # bypass only if no constant cop is given
            heat_transfer = minimum([available_heat_in[current_in_idx],
                                     available_heat_out[current_out_idx],
                                     max_usage_fraction * sim_params["watt_to_wh"](unit.power_th)
                                     -
                                     sum(layers_heat_out; init=0.0)])
            used_heat_in = heat_transfer
            used_heat_out = heat_transfer
            # The el. energy can not be zero as this would lead to problems in process step
            # as then it seems that no electrical energy is available!
            used_el_in = 0.01 # TODO
            current_out_temp = current_in_temp
            # TODO: Whats about the usage_fraction, should the bypass be kept included in the usage_fraction calculation?
            # Or should we deny the bypass and force users to implement heat pumps in parallel if they want a bypass?
            # TODO: Whats about a constant COP? Should this be still be valid even during bypass?
        else
            # calculate cop
            cop = unit.constant_cop === nothing ?
                  dynamic_cop(current_in_temp, current_out_temp) :
                  unit.constant_cop
            if cop === nothing
                @error ("Input and/or output temperature for heatpump $(unit.uac) is not given. Provide temperatures or fixed cop.")
                throw(InputError)
            end

            # calculate energies with the current cop
            # energies for current layer with potential heat in as basis
            used_heat_in = copy(available_heat_in[current_in_idx])
            used_el_in = used_heat_in / (cop - 1.0)
            used_heat_out = used_heat_in + used_el_in

            # check heat out as limiter, also checking for limit of heat pump
            max_heat_out = min(available_heat_out[current_out_idx],
                               max_usage_fraction * sim_params["watt_to_wh"](unit.power_th)
                               -
                               sum(layers_heat_out; init=0.0))
            if used_heat_out > max_heat_out
                used_heat_out = max_heat_out
                used_el_in = used_heat_out / cop
                used_heat_in = used_el_in * (cop - 1.0)
            end
>>>>>>> e204cc8d

        if plrs[current_in_idx, current_out_idx] === nothing
            plrs[current_in_idx, current_out_idx] = 1.0
        end

        min_power_frac = min(1.0, unit.min_power_function(current_in_temp, current_out_temp))
        min_power = max(EPS, unit.design_power_th * min_power_frac)
        used_power_frac = min(plrs[current_in_idx, current_out_idx],
                              unit.max_power_function(current_in_temp, current_out_temp))
        used_power = max(min_power, unit.design_power_th * used_power_frac)

        remaining_heat_out = min(energies.available_heat_out[current_out_idx],
                                 (energies.max_usage_fraction - sum_usage) * watt_to_wh(used_power))

        used_heat_in,
        used_el_in,
        used_heat_out,
        current_in_temp,
        current_out_temp = handle_slice(unit,
                                        energies.available_el_in,
                                        energies.available_heat_in[current_in_idx],
                                        remaining_heat_out,
                                        current_in_temp,
                                        current_out_temp,
                                        plrs[current_in_idx, current_out_idx])

        # finally all checks done, we add the slice and update remaining energies
        push!(energies.slices_el_in_temp, used_el_in)
        push!(energies.slices_heat_in_temp, used_heat_in)
        push!(energies.slices_heat_in_temperature_temp, current_in_temp)
        push!(energies.slices_heat_in_uac_temp, energies.in_uacs[current_in_idx])
        push!(energies.slices_heat_out_temp, used_heat_out)
        push!(energies.slices_heat_out_temperature_temp, current_out_temp)
        push!(energies.slices_heat_out_uac_temp, energies.out_uacs[current_out_idx])

        energies.available_el_in -= used_el_in
        energies.available_heat_in[current_in_idx] -= used_heat_in
        energies.available_heat_out[current_out_idx] -= used_heat_out

        sum_usage += used_heat_out / watt_to_wh(unit.design_power_th)
        push!(times_min, used_heat_out * 3600 / min_power)
        push!(times, used_heat_out * 3600 / used_power)

        energies.slices_idx_to_plr[slice_idx] = (current_in_idx, current_out_idx)
        slice_idx += 1
    end

    return energies, times_min, times, plrs
end

"""
The inner part of the calculate_energies function.

The steps are:
1. Initialises the PLRs for all possible slices as nothing (they will be set as 1.0 upon
    selection)
2. Performs the slicing algorithm with the assumption of full power
3. Checks if minimum power restrictions were observed.
4. Optionally performs optimisation of the PLRs

# Arguments
- `unit::HeatPump`: The heat pump.
- `sim_params::Dict{String,Any}`: Simulation parameters.
- `energies::HPEnergies`: The energies container.
- `optimise_slice_dispatch::Bool`: Defaults to false.
# Returns
- `HPEnergies`: The energies container.
"""
function calculate_energies_heatpump(unit::HeatPump,
                                     sim_params::Dict{String,Any},
                                     energies::HPEnergies,
                                     optimise_slice_dispatch::Bool=false)::HPEnergies
    energies = reset_temp_slices!(energies)

    # initial PLRs are nothing, as we do not yet know which slices are used and which aren't
    plrs = Array{Floathing,2}(nothing,
                              length(energies.available_heat_in),
                              length(energies.available_heat_out))

    # first pass with full power (or only pass if no optimisation is used)
    energies, times_min, times, plrs = calculate_slices(unit, sim_params, energies, plrs)

    # as long as the sum of times with minimum power per slice is larger than the time step
    # and the sum of times with chosen power per slice is smaller or equal to the time step
    # (which is implicit in the calculation), we can find a dispatch of each slice by
    # "slowing them down" from the minimum power up to the chosen power, so the sum works
    # out. we don't have to calculate this dispatch, it is theoretical. if the minimum power
    # cannot be observed, the heat pump should not run at all
    if sum(times_min; init=0.0) < sim_params["time_step_seconds"]
        energies = reset_temp_slices!(energies)
        return energies
    end

    # warning: this optimisation is janky and doesn't work as well as it could
    if optimise_slice_dispatch
        energies = copy_temp_to_slices!(energies)
        last_updated = (0, 0)

        for _ in 1:(unit.nr_optimisation_passes)
            energies = reset_temp_slices!(energies)
            energies = reset_available!(energies)
            last_updated = update_plrs!(unit, energies, plrs, last_updated)
            energies, times_min, times, plrs = calculate_slices(unit, sim_params, energies, plrs)

            if accept_pass(energies, times, sim_params) && pass_is_better(energies, sim_params)
                energies = copy_temp_to_slices!(energies)
            end
        end
    end

    return energies
end

"""
Calculates the energies the heat pump can process in the timestep.

This is split in an inner function (see calculate_energies_heatpump) and this outer
function, because the calculation happens differently depending on whether there are other
transformers in the input exchanges, outputs, both or neither.

# Arguments
- `unit::HeatPump`: The heat pump.
- `sim_params::Dict{String,Any}`: Simulation parameters.
# Returns
- `Bool`: If false the heat pump cannot process any energy for one of several reasons. The
    values might still be zero even if this flag is true, but a value of false definitely
    means no operation.
- `HPEnergies`: The energies container.
"""
function calculate_energies(unit::HeatPump, sim_params::Dict{String,Any})
    energies = HPEnergies()

    # get usage fraction from control modules
    energies.max_usage_fraction = upper_plr_limit(unit.controller, sim_params)
    if energies.max_usage_fraction <= 0.0
        return false, (nothing)
    end

    # get potentials from inputs/outputs. The heat input and output are calculated as 
    # vectors to allow for temperature layers, while the electricity input is a scalar
    energies.potential_energy_el = check_el_in(unit, sim_params)
    if energies.potential_energy_el === nothing
        # shortcut if we're limited by zero input electricity
        return false, (nothing)
    end

    energies.potentials_energies_heat_in,
    energies.in_temps_min,
    energies.in_temps_max,
    energies.in_uacs = check_heat_in_layered(unit, sim_params)

    energies.potentials_energies_heat_out,
    energies.out_temps_min,
    energies.out_temps_max,
    energies.out_uacs = check_heat_out_layered(unit, sim_params)

    # in the following we want to work with positive values as it is easier
    energies.potentials_energies_heat_in = abs.(energies.potentials_energies_heat_in)
    energies.potentials_energies_heat_out = abs.(energies.potentials_energies_heat_out)

    # reorder inputs and outputs according to control modules
    index = reorder_inputs(unit.controller, energies.in_temps_min, energies.in_temps_max)
    energies.in_temps_min = energies.in_temps_min[index]
    energies.in_temps_max = energies.in_temps_max[index]
    energies.in_uacs = energies.in_uacs[index]
    energies.potentials_energies_heat_in = energies.potentials_energies_heat_in[index]

    index = reorder_outputs(unit.controller, energies.out_temps_min, energies.out_temps_max)
    energies.out_temps_min = energies.out_temps_min[index]
    energies.out_temps_max = energies.out_temps_max[index]
    energies.out_uacs = energies.out_uacs[index]
    energies.potentials_energies_heat_out = energies.potentials_energies_heat_out[index]

    # there are three different cases of how to handle the layered approach of operating the
    # heat pump, depending on wether or not the input or output heat has infinite values. if
    # both have infinite values of a connected transformer, the calculation cannot be resolved.
    potentials_energies_heat_in_transformer_only = []
    for (idx, uac) in enumerate(energies.in_uacs)
        if uac !== nothing && unit.components[uac].sys_function === EnergySystems.sf_transformer
            push!(potentials_energies_heat_in_transformer_only, energies.potentials_energies_heat_in[idx])
        end
    end
    potentials_energies_heat_out_transformer_only = []
    for (idx, uac) in enumerate(energies.out_uacs)
        if uac !== nothing && unit.components[uac].sys_function === EnergySystems.sf_transformer
            push!(potentials_energies_heat_out_transformer_only, energies.potentials_energies_heat_out[idx])
        end
    end

<<<<<<< HEAD
    energies.heat_in_has_inf_energy = any(isinf, potentials_energies_heat_in_transformer_only)
    energies.heat_out_has_inf_energy = any(isinf, potentials_energies_heat_out_transformer_only)

    if energies.heat_in_has_inf_energy && energies.heat_out_has_inf_energy
        @warn "The heat pump $(unit.uac) has unknown energies in both its inputs and " *
              "outputs. This cannot be resolved. Please check the order of operation and " *
              "make sure that either the inputs or the outputs have been fully calculated " *
              "before the heat pump $(unit.uac) has its potential step."
        return false, energies
    end

    if energies.heat_in_has_inf_energy
        for heat_in_idx in eachindex(energies.potentials_energies_heat_in)
            energies = reset_available!(energies; as_inf=1, idx=heat_in_idx)
            energies = calculate_energies_heatpump(unit, sim_params, energies)
            energies = add_heat_in_temp_to_slices(energies)
            energies = copy_heat_out_temp_to_slices(energies)
        end
    elseif energies.heat_out_has_inf_energy
        for heat_out_idx in eachindex(energies.potentials_energies_heat_out)
            energies = reset_available!(energies; as_inf=2, idx=heat_out_idx)
            energies = calculate_energies_heatpump(unit, sim_params, energies)
            energies = add_heat_out_temp_to_slices(energies)
            energies = copy_heat_in_temp_to_slices(energies)
        end
    else
        energies = reset_available!(energies)
        energies = calculate_energies_heatpump(unit, sim_params, energies, unit.optimise_slice_dispatch)
        energies = copy_temp_to_slices!(energies)
=======
    # if all chosen heat layers combined are not enough to meet minimum power fraction,
    # the heat pump doesn't run at all
    usage_fraction = (sum(layers_heat_out; init=0.0)) / sim_params["watt_to_wh"](unit.power_th)
    if usage_fraction < unit.min_power_fraction
        return false, (nothing, nothing, nothing)
>>>>>>> e204cc8d
    end

    return true, energies
end

function potential(unit::HeatPump, sim_params::Dict{String,Any})
    success, energies = calculate_energies(unit, sim_params)

    if !success
        set_max_energies!(unit, 0.0, 0.0, 0.0)
    else
        set_max_energies!(unit,
                          energies.slices_el_in,
                          energies.slices_heat_in,
                          energies.slices_heat_out,
                          energies.slices_heat_in_uac,
                          energies.slices_heat_out_uac,
                          energies.heat_in_has_inf_energy,
                          energies.heat_out_has_inf_energy)
        set_temperature!(unit.input_interfaces[unit.m_heat_in],
                         lowest(energies.slices_heat_in_temperature),
                         nothing)
        set_temperature!(unit.output_interfaces[unit.m_heat_out],
                         nothing,
                         highest(energies.slices_heat_out_temperature))
    end
end

function process(unit::HeatPump, sim_params::Dict{String,Any})
    success, energies = calculate_energies(unit, sim_params)

    if !success
        set_max_energies!(unit, 0.0, 0.0, 0.0)
        return
    end

    el_in = sum(energies.slices_el_in; init=0.0)
    heat_out = sum(energies.slices_heat_out; init=0.0)

    if heat_out < sim_params["epsilon"]
        set_max_energies!(unit, 0.0, 0.0, 0.0)
        return
    end

    # calculate average cop of current time step
    if el_in > sim_params["epsilon"]
        unit.cop = heat_out / el_in
    end
    unit.mix_temp_input = _weighted_mean(energies.slices_heat_in_temperature, energies.slices_heat_in)
    unit.mix_temp_output = _weighted_mean(energies.slices_heat_out_temperature, energies.slices_heat_out)

    sub!(unit.input_interfaces[unit.m_el_in], el_in)
    sub!(unit.input_interfaces[unit.m_heat_in],
         energies.slices_heat_in,
         lowest(energies.slices_heat_in_temperature),
         energies.slices_heat_in_uac)
    add!(unit.output_interfaces[unit.m_heat_out],
         energies.slices_heat_out,
         highest(energies.slices_heat_out_temperature),
         energies.slices_heat_out_uac)
end

# has its own reset function as here more parameters are present that need to be reset in
# every timestep
function reset(unit::HeatPump)
    invoke(reset, Tuple{Component}, unit)

    # reset other parameter
    unit.cop = 0.0
    unit.mix_temp_input = 0.0
    unit.mix_temp_output = 0.0
end

function output_values(unit::HeatPump)::Vector{String}
    return [string(unit.m_el_in) * " IN",
            string(unit.m_heat_in) * " IN",
            string(unit.m_heat_out) * " OUT",
            "COP",
            "MixingTemperature_Input",
            "MixingTemperature_Output"]
end

function output_value(unit::HeatPump, key::OutputKey)::Float64
    if key.value_key == "IN"
        return calculate_energy_flow(unit.input_interfaces[key.medium])
    elseif key.value_key == "OUT"
        return calculate_energy_flow(unit.output_interfaces[key.medium])
    elseif key.value_key == "COP"
        return unit.cop
    elseif key.value_key == "MixingTemperature_Input"
        return unit.mix_temp_input
    elseif key.value_key == "MixingTemperature_Output"
        return unit.mix_temp_output
    end
    throw(KeyError(key.value_key))
end

export HeatPump<|MERGE_RESOLUTION|>--- conflicted
+++ resolved
@@ -598,7 +598,6 @@
             do_bypass ? in_temp : out_temp)
 end
 
-<<<<<<< HEAD
 """
 Performs the slicing algorithm given a set list of PLRs for each possible slice (each
 combination input and output layer). If the PLR for a slice is nothing, sets it to 1.0 and
@@ -643,43 +642,6 @@
             current_out_idx = first(energies.out_indices)
         catch BoundsError
             break
-=======
-function calculate_energies_heatpump(unit::HeatPump,
-                                     sim_params::Dict{String,Any},
-                                     available_el_in,
-                                     available_heat_in,
-                                     available_heat_out,
-                                     max_usage_fraction,
-                                     in_temps_min,
-                                     in_temps_max,
-                                     in_uacs,
-                                     out_temps_min,
-                                     out_temps_max,
-                                     out_uacs)
-    layers_el_in = Vector{Floathing}()
-    layers_heat_in = Vector{Floathing}()
-    layers_heat_in_temperature = Vector{Temperature}()
-    layers_heat_in_uac = Vector{Stringing}()
-    layers_heat_out = Vector{Floathing}()
-    layers_heat_out_temperature = Vector{Temperature}()
-    layers_heat_out_uac = Vector{Stringing}()
-
-    current_in_idx = 1
-    current_out_idx = 1
-    while (sum(available_el_in; init=0.0) > sim_params["epsilon"]
-           && sum(available_heat_in; init=0.0) > sim_params["epsilon"]
-           && sum(available_heat_out; init=0.0) > sim_params["epsilon"]
-           &&
-           max_usage_fraction * sim_params["watt_to_wh"](unit.power_th)
-           -
-           sum(layers_heat_out; init=0.0) > sim_params["epsilon"])
-        # find first non-zero index
-        while available_heat_in[current_in_idx] <= sim_params["epsilon"]
-            current_in_idx += 1
-        end
-        while available_heat_out[current_out_idx] <= sim_params["epsilon"]
-            current_out_idx += 1
->>>>>>> e204cc8d
         end
 
         # we continue for as long as there is energy to be distributed and max power has
@@ -702,7 +664,6 @@
             continue
         end
 
-<<<<<<< HEAD
         # check and determine input temperature of layer
         skip_slice, current_in_temp = get_layer_temperature(unit, current_in_idx,
                                                             energies.in_temps_min,
@@ -724,50 +685,6 @@
             current_out_idx = popfirst!(energies.out_indices)
             continue
         end
-=======
-        if current_in_temp >= current_out_temp && unit.constant_cop === nothing
-            # bypass only if no constant cop is given
-            heat_transfer = minimum([available_heat_in[current_in_idx],
-                                     available_heat_out[current_out_idx],
-                                     max_usage_fraction * sim_params["watt_to_wh"](unit.power_th)
-                                     -
-                                     sum(layers_heat_out; init=0.0)])
-            used_heat_in = heat_transfer
-            used_heat_out = heat_transfer
-            # The el. energy can not be zero as this would lead to problems in process step
-            # as then it seems that no electrical energy is available!
-            used_el_in = 0.01 # TODO
-            current_out_temp = current_in_temp
-            # TODO: Whats about the usage_fraction, should the bypass be kept included in the usage_fraction calculation?
-            # Or should we deny the bypass and force users to implement heat pumps in parallel if they want a bypass?
-            # TODO: Whats about a constant COP? Should this be still be valid even during bypass?
-        else
-            # calculate cop
-            cop = unit.constant_cop === nothing ?
-                  dynamic_cop(current_in_temp, current_out_temp) :
-                  unit.constant_cop
-            if cop === nothing
-                @error ("Input and/or output temperature for heatpump $(unit.uac) is not given. Provide temperatures or fixed cop.")
-                throw(InputError)
-            end
-
-            # calculate energies with the current cop
-            # energies for current layer with potential heat in as basis
-            used_heat_in = copy(available_heat_in[current_in_idx])
-            used_el_in = used_heat_in / (cop - 1.0)
-            used_heat_out = used_heat_in + used_el_in
-
-            # check heat out as limiter, also checking for limit of heat pump
-            max_heat_out = min(available_heat_out[current_out_idx],
-                               max_usage_fraction * sim_params["watt_to_wh"](unit.power_th)
-                               -
-                               sum(layers_heat_out; init=0.0))
-            if used_heat_out > max_heat_out
-                used_heat_out = max_heat_out
-                used_el_in = used_heat_out / cop
-                used_heat_in = used_el_in * (cop - 1.0)
-            end
->>>>>>> e204cc8d
 
         if plrs[current_in_idx, current_out_idx] === nothing
             plrs[current_in_idx, current_out_idx] = 1.0
@@ -780,7 +697,7 @@
         used_power = max(min_power, unit.design_power_th * used_power_frac)
 
         remaining_heat_out = min(energies.available_heat_out[current_out_idx],
-                                 (energies.max_usage_fraction - sum_usage) * watt_to_wh(used_power))
+                                 (energies.max_usage_fraction - sum_usage) * sim_params["watt_to_wh"](used_power))
 
         used_heat_in,
         used_el_in,
@@ -807,7 +724,7 @@
         energies.available_heat_in[current_in_idx] -= used_heat_in
         energies.available_heat_out[current_out_idx] -= used_heat_out
 
-        sum_usage += used_heat_out / watt_to_wh(unit.design_power_th)
+        sum_usage += used_heat_out / sim_params["watt_to_wh"](unit.design_power_th)
         push!(times_min, used_heat_out * 3600 / min_power)
         push!(times, used_heat_out * 3600 / used_power)
 
@@ -957,7 +874,6 @@
         end
     end
 
-<<<<<<< HEAD
     energies.heat_in_has_inf_energy = any(isinf, potentials_energies_heat_in_transformer_only)
     energies.heat_out_has_inf_energy = any(isinf, potentials_energies_heat_out_transformer_only)
 
@@ -987,13 +903,6 @@
         energies = reset_available!(energies)
         energies = calculate_energies_heatpump(unit, sim_params, energies, unit.optimise_slice_dispatch)
         energies = copy_temp_to_slices!(energies)
-=======
-    # if all chosen heat layers combined are not enough to meet minimum power fraction,
-    # the heat pump doesn't run at all
-    usage_fraction = (sum(layers_heat_out; init=0.0)) / sim_params["watt_to_wh"](unit.power_th)
-    if usage_fraction < unit.min_power_fraction
-        return false, (nothing, nothing, nothing)
->>>>>>> e204cc8d
     end
 
     return true, energies
