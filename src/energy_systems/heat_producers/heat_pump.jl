"""
Implementation of a heat pump component.

Can be given fixed input and output temperatures instead of checking the temperature
potentials of other components. Can also be given a fixed COP instead of dynamically
calculating it as a Carnot-COP by input/output temperatures.
"""
mutable struct HeatPump <: Component
    uac::String
    controller::Controller
    sys_function::SystemFunction

    input_interfaces::InterfaceMap
    output_interfaces::InterfaceMap

    m_el_in::Symbol
    m_heat_out::Symbol
    m_heat_in::Symbol

    power_th::Float64
    min_power_fraction::Float64
    min_run_time::UInt
    constant_cop::Any
    output_temperature::Temperature
    input_temperature::Temperature
    cop::Float64

    losses::Float64
    mix_temp_input::Float64
    mix_temp_output::Float64

    function HeatPump(uac::String, config::Dict{String,Any}, sim_params::Dict{String,Any})
        m_el_in = Symbol(default(config, "m_el_in", "m_e_ac_230v"))
        m_heat_out = Symbol(default(config, "m_heat_out", "m_h_w_ht1"))
        m_heat_in = Symbol(default(config, "m_heat_in", "m_h_w_lt1"))
        register_media([m_el_in, m_heat_out, m_heat_in])

        return new(
            uac, # uac
            Controller(default(config, "control_parameters", nothing)),
            sf_transformer, # sys_function
            InterfaceMap( # input_interfaces
                m_heat_in => nothing,
                m_el_in => nothing
            ),
            InterfaceMap( # output_interfaces
                m_heat_out => nothing
            ),
            m_el_in,
            m_heat_out,
            m_heat_in,
            config["power_th"], # power_th
            default(config, "min_power_fraction", 0.2),
            default(config, "min_run_time", 0),
            default(config, "constant_cop", nothing),
            default(config, "output_temperature", nothing),
            default(config, "input_temperature", nothing),
            0.0, # cop
            0.0, # losses
            0.0, # mixing temperature in the input interface
            0.0, # mixing temperature in the output interface
        )
    end
end

function initialise!(unit::HeatPump, sim_params::Dict{String,Any})
    set_storage_transfer!(
        unit.input_interfaces[unit.m_heat_in],
        unload_storages(unit.controller, unit.m_heat_in)
    )
    set_storage_transfer!(
        unit.input_interfaces[unit.m_el_in],
        unload_storages(unit.controller, unit.m_el_in)
    )
    set_storage_transfer!(
        unit.output_interfaces[unit.m_heat_out],
        load_storages(unit.controller, unit.m_heat_out)
    )
end

function control(
    unit::HeatPump,
    components::Grouping,
    sim_params::Dict{String,Any}
)
    update(unit.controller)

    # for fixed input/output temperatures, overwrite the interface with those. otherwise
    # highest will choose the interface's temperature (including nothing)
    if unit.output_temperature !== nothing
        set_temperature!(
            unit.output_interfaces[unit.m_heat_out],
            unit.output_temperature,
            unit.output_temperature
        )
    end
    if unit.input_temperature !== nothing
        set_temperature!(
            unit.input_interfaces[unit.m_heat_in],
            unit.input_temperature,
            unit.input_temperature
        )
    end
end

function set_max_energies!(
    unit::HeatPump,
    el_in::Union{Floathing, Vector{<:Floathing}},
    heat_in::Union{Floathing, Vector{<:Floathing}},
    heat_out::Union{Floathing, Vector{<:Floathing}},
    purpose_uac_heat_in::Union{Stringing, Vector{Stringing}}=nothing,
    purpose_uac_heat_out::Union{Stringing, Vector{Stringing}}=nothing,
    has_calculated_all_maxima_heat_in::Bool=false,
    has_calculated_all_maxima_heat_out::Bool=false
)
    set_max_energy!(unit.input_interfaces[unit.m_el_in], el_in)
    set_max_energy!(unit.input_interfaces[unit.m_heat_in], heat_in, purpose_uac_heat_in, has_calculated_all_maxima_heat_in)
    set_max_energy!(unit.output_interfaces[unit.m_heat_out], heat_out, purpose_uac_heat_out, has_calculated_all_maxima_heat_out)
end

function dynamic_cop(in_temp::Temperature, out_temp::Temperature)::Union{Nothing,Float64}
    if (in_temp === nothing || out_temp === nothing)
        return nothing
    end

    # Carnot-COP with 40 % efficiency
    return 0.4 * (273.15 + out_temp) / (out_temp - in_temp)
end

function check_el_in(
    unit::HeatPump,
    sim_params::Dict{String,Any}
)
    if unit.controller.parameters["consider_m_el_in"] == true
        if (unit.input_interfaces[unit.m_el_in].source.sys_function == sf_transformer  # HP has direct connection to a transfomer...
            && is_max_energy_nothing(unit.input_interfaces[unit.m_el_in].max_energy)   # ...and none of them have had their potential step
        )
            return (Inf)
        else
            exchanges = balance_on(
                unit.input_interfaces[unit.m_el_in],
                unit.input_interfaces[unit.m_el_in].source
            )
            potential_energy_el = balance(exchanges) + energy_potential(exchanges)
            if potential_energy_el <= sim_params["epsilon"]
                return (0.0)
            end
            return (potential_energy_el)
        end
    else
        return (Inf)
    end
end

function check_heat_in(
    unit::HeatPump,
    sim_params::Dict{String,Any}
)
    if unit.controller.parameters["consider_m_heat_in"] == true
        if (unit.input_interfaces[unit.m_heat_in].source.sys_function == sf_transformer  # HP has direct connection to a transfomer...
             && is_max_energy_nothing(unit.input_interfaces[unit.m_heat_in].max_energy)  # ...and none of them have had their potential step
        )
            return ([Inf],
                    [unit.input_interfaces[unit.m_heat_in].temperature_min], 
                    [unit.input_interfaces[unit.m_heat_in].temperature_max],
                    [unit.input_interfaces[unit.m_heat_in].source.uac]
                )
        else
            exchanges = balance_on(
                unit.input_interfaces[unit.m_heat_in],
                unit.input_interfaces[unit.m_heat_in].source
            )
            return (
                [e.balance + e.energy_potential for e in exchanges],
                temp_min_all(exchanges),
                temp_max_all(exchanges),
                [e.purpose_uac for e in exchanges]
            )
        end
    else
        return ([Inf],
                [unit.input_interfaces[unit.m_heat_in].temperature_min], 
                [unit.input_interfaces[unit.m_heat_in].temperature_max],
                [unit.input_interfaces[unit.m_heat_in].source.uac]
            )
    end
end

function check_heat_out(
    unit::HeatPump,
    sim_params::Dict{String,Any}
)
    if unit.controller.parameters["consider_m_heat_out"] == true
        if (unit.output_interfaces[unit.m_heat_out].target.sys_function == sf_transformer   # HP has direct connection to a transfomer...
            && is_max_energy_nothing(unit.output_interfaces[unit.m_heat_out].max_energy)    # ...and none of them have had their potential step
        )
            return ([-Inf],
                    [unit.output_interfaces[unit.m_heat_out].temperature_min], 
                    [unit.output_interfaces[unit.m_heat_out].temperature_max],
                    [unit.output_interfaces[unit.m_heat_out].target.uac]
                )
        else
            exchanges = balance_on(
                unit.output_interfaces[unit.m_heat_out],
                unit.output_interfaces[unit.m_heat_out].target
            )
            return (
                [e.balance + e.energy_potential for e in exchanges],
                temp_min_all(exchanges),
                temp_max_all(exchanges),
                [e.purpose_uac for e in exchanges]
            )
        end
    else
        return ([-Inf],
                [unit.output_interfaces[unit.m_heat_out].temperature_min], 
                [unit.output_interfaces[unit.m_heat_out].temperature_max],
                [unit.output_interfaces[unit.m_heat_out].target.uac]
                )
    end
end


function calculate_energies_heatpump(unit::HeatPump,
                                     sim_params::Dict{String,Any},
                                     available_el_in,
                                     available_heat_in,
                                     available_heat_out,
                                     max_usage_fraction,
                                     in_temps_min,
                                     in_temps_max,
                                     in_uacs,
                                     out_temps_min,
                                     out_temps_max,
                                     out_uacs)
    layers_el_in = Vector{Floathing}()
    layers_heat_in = Vector{Floathing}()
    layers_heat_in_temperature = Vector{Temperature}()
    layers_heat_in_uac = Vector{Stringing}()
    layers_heat_out = Vector{Floathing}()
    layers_heat_out_temperature = Vector{Temperature}()
    layers_heat_out_uac = Vector{Stringing}()

    current_in_idx = 1
    current_out_idx = 1
    while (
           sum(available_el_in; init=0.0) > sim_params["epsilon"]
           && sum(available_heat_in; init=0.0) > sim_params["epsilon"]
           && sum(available_heat_out; init=0.0) > sim_params["epsilon"]
           && max_usage_fraction * watt_to_wh(unit.power_th) - sum(layers_heat_out; init=0.0) > sim_params["epsilon"]
       )
        # find first non-zero index
        while available_heat_in[current_in_idx] <= sim_params["epsilon"]
            current_in_idx += 1
        end
        while available_heat_out[current_out_idx] <= sim_params["epsilon"]
            current_out_idx += 1
        end

        # detect and check temperatures. If a input or an output temperature is given, this will be set!
        if unit.input_temperature === nothing
            current_in_temp = highest(in_temps_min[current_in_idx], in_temps_max[current_in_idx])
            if current_in_temp === nothing && unit.constant_cop === nothing
                @error "Error: The input temperature for $(unit.uac) could not be detected. Please specify one with the parameter 'input_temperature' or check the connected components."
                throw(InputError)
            end
        else
            # skip layer if given fixed input temperature is not within the temperature band of the layer
            if (
                in_temps_min[current_in_idx] !== nothing
                   && in_temps_min[current_in_idx] > unit.input_temperature
                || in_temps_max[current_in_idx] !== nothing
                   && in_temps_max[current_in_idx] < unit.input_temperature
            )
                available_heat_in[current_in_idx] = 0.0
                current_in_idx += 1
                continue
            else
                current_in_temp = unit.input_temperature
            end
        end

        if unit.output_temperature === nothing
            current_out_temp = lowest(out_temps_min[current_out_idx], out_temps_max[current_out_idx])
            if current_out_temp === nothing && unit.constant_cop === nothing
                @error "Error: The output temperature for $(unit.uac) could not be detected. Please specify one with the parameter 'output_temperature' or check the connected components."
                throw(InputError)
            end
        else
            # skip layer if given fixed output temperature is not within the temperature band of the layer
            if (
                out_temps_min[current_out_idx] !== nothing
                    && out_temps_min[current_out_idx] > unit.output_temperature
                || out_temps_max[current_out_idx] !== nothing
                    && out_temps_max[current_out_idx] < unit.output_temperature
            )
                available_heat_out[current_out_idx] = 0.0
                current_out_idx += 1
                continue
            else
                current_out_temp = unit.output_temperature
            end
        end 

        if current_in_temp >= current_out_temp && unit.constant_cop === nothing
            # bypass only if no constant cop is given
            heat_transfer = minimum([
                available_heat_in[current_in_idx],
                available_heat_out[current_out_idx],
                max_usage_fraction * watt_to_wh(unit.power_th) - sum(layers_heat_out; init=0.0)
            ])
            used_heat_in = heat_transfer
            used_heat_out = heat_transfer
            # The el. energy can not be zero as this would lead to problems in process step
            # as then it seems that no electrical energy is available!
            used_el_in = 0.01 # TODO
            current_out_temp = current_in_temp
            # TODO: Whats about the usage_fraction, should the bypass be kept included in the usage_fraction calculation?
            # Or should we deny the bypass and force users to implement heat pumps in parallel if they want a bypass?
            # TODO: Whats about a constant COP? Should this be still be valid even during bypass?
        else
            # calculate cop
            cop = unit.constant_cop === nothing ?
                dynamic_cop(current_in_temp, current_out_temp) :
                unit.constant_cop
            if cop === nothing
                @error ("Input and/or output temperature for heatpump $(unit.uac) is not given. Provide temperatures or fixed cop.")
                throw(InputError)
            end

            # calculate energies with the current cop
            # energies for current layer with potential heat in as basis
            used_heat_in = copy(available_heat_in[current_in_idx])
            used_el_in = used_heat_in / (cop - 1.0)
            used_heat_out = used_heat_in + used_el_in

            # check heat out as limiter, also checking for limit of heat pump
            max_heat_out = min(available_heat_out[current_out_idx], 
                               max_usage_fraction * watt_to_wh(unit.power_th) - sum(layers_heat_out; init=0.0))
            if used_heat_out > max_heat_out
                used_heat_out = max_heat_out
                used_el_in = used_heat_out / cop
                used_heat_in = used_el_in * (cop - 1.0)
            end

            # check electricity in as limiter
            if used_el_in > available_el_in
                used_el_in = available_el_in
                used_heat_in = used_el_in * (cop - 1.0)
                used_heat_out = used_heat_in + used_el_in
            end
        end

        # finally all checks done, we add the layer and update remaining energies
        push!(layers_el_in, used_el_in)
        push!(layers_heat_in, used_heat_in)
        push!(layers_heat_in_temperature, current_in_temp)
        push!(layers_heat_in_uac, in_uacs[current_in_idx])
        push!(layers_heat_out, used_heat_out)
        push!(layers_heat_out_temperature, current_out_temp)
        push!(layers_heat_out_uac, out_uacs[current_out_idx])

        available_el_in -= used_el_in
        available_heat_in[current_in_idx] -= used_heat_in
        available_heat_out[current_out_idx] -= used_heat_out
    end

    return layers_el_in,
           layers_heat_in,
           layers_heat_in_temperature,
           layers_heat_in_uac,
           layers_heat_out,
           layers_heat_out_temperature,
           layers_heat_out_uac
end

function reorder_energies(unit,
                          order,
                          energies,
                          temps_min,
                          temps_max,
                          uacs)

    function highest_first_with_nothing(a, b)
        if a === nothing
            return false
        elseif b === nothing
            return true
        else
            return a > b
        end
    end

    # TODO: Implement contol module!    
    if order == "highest_in_temps_max_first"
        order_idx = sortperm(temps_max, by=x -> x, lt=highest_first_with_nothing)
        energies = energies[order_idx]
        temps_min = temps_min[order_idx]
        temps_max = temps_max[order_idx]
        uacs = uacs[order_idx]
    elseif order == "smallest_out_temps_min_first"
        order_idx = reverse(sortperm(temps_min, by=x -> x, lt=highest_first_with_nothing))
        energies = energies[order_idx]
        temps_min = temps_min[order_idx]
        temps_max = temps_max[order_idx]
        uacs = uacs[order_idx]
    end
    return energies, temps_min, temps_max, uacs
end

function calculate_energies(
    unit::HeatPump,
    sim_params::Dict{String,Any}
)
<<<<<<< HEAD
    # check operational strategy, specifically storage_driven
    if (
        unit.controller.strategy == "storage_driven"
        && unit.controller.state_machine.state != 2
    )
        return false, (nothing, nothing, nothing)
    end

    # get usage fraction of external profile (normalized from 0 to 1, related to unit.power_th)
    max_usage_fraction = (
        unit.controller.parameter["operation_profile_path"] === nothing
        ? 1.0
        : value_at_time(unit.controller.parameter["operation_profile"], sim_params["time"])
    )
=======
    # get usage fraction from control modules
    max_usage_fraction = upper_plr_limit(unit.controller, sim_params)
>>>>>>> f60e140d
    if max_usage_fraction <= 0.0
        return false, (nothing, nothing, nothing)
    end

    # get potentials from inputs/outputs. The heat input and output are calculated as 
    # vectors to allow for temperautre layers, while the electricity input is a scalar
    potential_energy_el = check_el_in(unit, sim_params)
    potentials_energies_heat_in,
        in_temps_min,
        in_temps_max,
        in_uacs = check_heat_in(unit, sim_params)
    potentials_energies_heat_out, 
        out_temps_min,
        out_temps_max,
        out_uacs = check_heat_out(unit, sim_params)

    # in the following we want to work with positive values as it is easier
    potentials_energies_heat_in = abs.(potentials_energies_heat_in)
    potentials_energies_heat_out = abs.(potentials_energies_heat_out)

    # exemplary control function that orders the available input sources by their
    # temperaturue. This overwrites the order in potentially connected busses!
    # TODO: Implement in control modules!
    # potentials_energies_heat_in,
    #     in_temps_min,
    #     in_temps_max,
    #     in_uacs = reorder_energies(unit,
    #                                "highest_in_temps_max_first",
    #                                potentials_energies_heat_in,
    #                                in_temps_min,
    #                                in_temps_max,
    #                                in_uacs)
    # potentials_energies_heat_out,
    #     out_temps_min,
    #     out_temps_max,
    #     out_uacs = reorder_energies(unit,
    #                                 "smallest_out_temps_min_first",
    #                                 potentials_energies_heat_out,
    #                                 out_temps_min,
    #                                 out_temps_max,
    #                                 out_uacs)

    heat_in_has_inf_energy = any(isinf, potentials_energies_heat_in)
    heat_out_has_inf_energy = any(isinf, potentials_energies_heat_out)

    layers_el_in = Vector{Floathing}()
    layers_heat_in = Vector{Floathing}()
    layers_heat_in_temperature = Vector{Temperature}()
    layers_heat_in_uac = Vector{Stringing}()
    layers_heat_out = Vector{Floathing}()
    layers_heat_out_temperature = Vector{Temperature}()
    layers_heat_out_uac = Vector{Stringing}()

    if heat_in_has_inf_energy && heat_out_has_inf_energy
        # can not perform calculation if both inputs and outputs have inf energies
        @warn "The heat pump $(unit.uac) has unknown energies in both its inputs and outputs. This cannot be resolved. " *
              "Please check the order of operation and make sure that either the inputs or the outputs have been fully calculated " *
              "before the heat pump $(unit.uac) has its potential step."
    elseif heat_in_has_inf_energy 
        for heat_in_idx in eachindex(potentials_energies_heat_in)
            layers_el_in_temp,
            layers_heat_in_temp,
            layers_heat_in_temperature_temp,
            layers_heat_in_uac_temp,
            layers_heat_out_temp,
            layers_heat_out_temperature_temp,
            layers_heat_out_uac_temp  = calculate_energies_heatpump(unit,
                                                            sim_params,
                                                            copy(potential_energy_el),
                                                            [Inf],
                                                            copy(potentials_energies_heat_out),
                                                            max_usage_fraction,
                                                            [in_temps_min[heat_in_idx]],
                                                            [in_temps_max[heat_in_idx]],
                                                            [in_uacs[heat_in_idx]],
                                                            out_temps_min,
                                                            out_temps_max,
                                                            out_uacs)
                                                        
            append!(layers_heat_in, layers_heat_in_temp)
            append!(layers_heat_in_temperature, layers_heat_in_temperature_temp)
            append!(layers_heat_in_uac, layers_heat_in_uac_temp)
            # Is this correct? Using the highest energy as worst case should be good for now...
            if heat_in_idx == 1
                layers_el_in = layers_el_in_temp
                layers_heat_out = layers_heat_out_temp
                layers_heat_out_temperature = layers_heat_out_temperature_temp
                layers_heat_out_uac = layers_heat_out_uac_temp
            else
                if _isless(_sum(layers_el_in), _sum(layers_el_in_temp))
                    layers_el_in = layers_el_in_temp
                end
                if _isless(_sum(layers_heat_out), _sum(layers_heat_out_temp))
                    layers_heat_out = layers_heat_out_temp
                    layers_heat_out_temperature = layers_heat_out_temperature_temp
                    layers_heat_out_uac = layers_heat_out_uac_temp
                end
            end
        end
    elseif heat_out_has_inf_energy
        for heat_out_idx in eachindex(potentials_energies_heat_out)
            layers_el_in_temp,
            layers_heat_in_temp,
            layers_heat_in_temperature_temp,
            layers_heat_in_uac_temp,
            layers_heat_out_temp,
            layers_heat_out_temperature_temp,
            layers_heat_out_uac_temp  = calculate_energies_heatpump(unit,
                                                            sim_params,
                                                            copy(potential_energy_el),
                                                            copy(potentials_energies_heat_in),
                                                            [Inf],
                                                            max_usage_fraction,
                                                            in_temps_min,
                                                            in_temps_max,
                                                            in_uacs,
                                                            [out_temps_min[heat_out_idx]],
                                                            [out_temps_max[heat_out_idx]],
                                                            [out_uacs[heat_out_idx]])
                                                        
            append!(layers_heat_out, layers_heat_out_temp)
            append!(layers_heat_out_temperature, layers_heat_out_temperature_temp)
            append!(layers_heat_out_uac, layers_heat_out_uac_temp)
            # Is this correct? Using the highest energy as worst case should be good for now...
            if heat_out_idx == 1
                layers_el_in = layers_el_in_temp
                layers_heat_in = layers_heat_in_temp
                layers_heat_in_temperature = layers_heat_in_temperature_temp
                layers_heat_in_uac = layers_heat_in_uac_temp
            else
                if _isless(_sum(layers_el_in), _sum(layers_el_in_temp))
                    layers_el_in = layers_el_in_temp
                end
                if _isless(_sum(layers_heat_in), _sum(layers_heat_in_temp))
                    layers_heat_in = layers_heat_in_temp
                    layers_heat_in_temperature = layers_heat_in_temperature_temp
                    layers_heat_in_uac = layers_heat_in_uac_temp
                end
            end
        end
    else # fully known energies and temperatures in inputs and outputs
        layers_el_in,
        layers_heat_in,
        layers_heat_in_temperature,
        layers_heat_in_uac,
        layers_heat_out,
        layers_heat_out_temperature,
        layers_heat_out_uac  = calculate_energies_heatpump(unit,
                                                           sim_params,
                                                           potential_energy_el,
                                                           potentials_energies_heat_in,
                                                           potentials_energies_heat_out,
                                                           max_usage_fraction,
                                                           in_temps_min,
                                                           in_temps_max,
                                                           in_uacs,
                                                           out_temps_min,
                                                           out_temps_max,
                                                           out_uacs)
    end

    # if all chosen heat layers combined are not enough to meet minimum power fraction,
    # the heat pump doesn't run at all
    usage_fraction = (sum(layers_heat_out; init=0.0)) / watt_to_wh(unit.power_th)
    if usage_fraction < unit.min_power_fraction
        return false, (nothing, nothing, nothing)
    end

    return true,                          
           (layers_el_in,                 # 1
           layers_heat_in,                # 2 
           layers_heat_in_temperature,    # 3
           layers_heat_in_uac,            # 4
           layers_heat_out,               # 5
           layers_heat_out_temperature,   # 6
           layers_heat_out_uac,           # 7
           heat_in_has_inf_energy,        # 8
           heat_out_has_inf_energy        # 9 
       )
end

function potential(unit::HeatPump, sim_params::Dict{String,Any})
    success, energies = calculate_energies(unit, sim_params)

    if !success
        set_max_energies!(unit, 0.0, 0.0, 0.0)
    else
        set_max_energies!(
            unit,
            energies[1],
            energies[2],
            energies[5],
            energies[4],
            energies[7],
            energies[8],
            energies[9]
        )
        set_temperature!(
            unit.input_interfaces[unit.m_heat_in],
            lowest(energies[3]),
            nothing
        )
        set_temperature!(
            unit.output_interfaces[unit.m_heat_out],
            nothing,
            highest(energies[6])
        )
    end
end

function process(unit::HeatPump, sim_params::Dict{String,Any})
    success, energies = calculate_energies(unit, sim_params)

    if !success
        set_max_energies!(unit, 0.0, 0.0, 0.0)
        return
    end

    el_in = sum(energies[1]; init=0.0)
    heat_out = sum(energies[5]; init=0.0)

    if heat_out < sim_params["epsilon"]
        set_max_energies!(unit, 0.0, 0.0, 0.0)
        return
    end

    # calculate average cop of current time step
    if el_in > sim_params["epsilon"]
        unit.cop = heat_out / el_in
    end
    unit.mix_temp_input = _weighted_mean(energies[3], energies[2])
    unit.mix_temp_output = _weighted_mean(energies[6], energies[5])

    sub!(unit.input_interfaces[unit.m_el_in], el_in)
    sub!(unit.input_interfaces[unit.m_heat_in], energies[2], lowest(energies[3]), energies[4])
    add!(unit.output_interfaces[unit.m_heat_out], energies[5], highest(energies[6]), energies[7])
end

# has its own reset function as here more parameters are present that need to be reset in every timestep
function reset(unit::HeatPump)
    for inface in values(unit.input_interfaces)
        if inface !== nothing
            reset!(inface)
        end
    end
    for outface in values(unit.output_interfaces)
        if outface !== nothing
            reset!(outface)
        end
    end

    # reset other parameter
    unit.losses = 0.0
    unit.cop = 0.0
    unit.mix_temp_input = 0.0
    unit.mix_temp_output = 0.0
end

function output_values(unit::HeatPump)::Vector{String}
    return [string(unit.m_el_in)*" IN", 
            string(unit.m_heat_in)*" IN",
            string(unit.m_heat_out)*" OUT",
            "COP", 
            "Losses",
            "MixingTemperature_Input",
            "MixingTemperature_Output"]
end

function output_value(unit::HeatPump, key::OutputKey)::Float64
    if key.value_key == "IN"
        return calculate_energy_flow(unit.input_interfaces[key.medium])
    elseif key.value_key == "OUT"
        return calculate_energy_flow(unit.output_interfaces[key.medium])
    elseif key.value_key == "COP"
        return unit.cop
    elseif key.value_key == "Losses"
        return unit.losses
    elseif key.value_key == "MixingTemperature_Input"
        return unit.mix_temp_input
    elseif key.value_key == "MixingTemperature_Output"
        return unit.mix_temp_output
    end
    throw(KeyError(key.value_key))
end

export HeatPump<|MERGE_RESOLUTION|>--- conflicted
+++ resolved
@@ -412,25 +412,8 @@
     unit::HeatPump,
     sim_params::Dict{String,Any}
 )
-<<<<<<< HEAD
-    # check operational strategy, specifically storage_driven
-    if (
-        unit.controller.strategy == "storage_driven"
-        && unit.controller.state_machine.state != 2
-    )
-        return false, (nothing, nothing, nothing)
-    end
-
-    # get usage fraction of external profile (normalized from 0 to 1, related to unit.power_th)
-    max_usage_fraction = (
-        unit.controller.parameter["operation_profile_path"] === nothing
-        ? 1.0
-        : value_at_time(unit.controller.parameter["operation_profile"], sim_params["time"])
-    )
-=======
     # get usage fraction from control modules
     max_usage_fraction = upper_plr_limit(unit.controller, sim_params)
->>>>>>> f60e140d
     if max_usage_fraction <= 0.0
         return false, (nothing, nothing, nothing)
     end
