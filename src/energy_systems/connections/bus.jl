--- conflicted
+++ resolved
@@ -387,43 +387,6 @@
     )
 end
 
-<<<<<<< HEAD
-# The following functions are effectively arithmetic operations on floats where one or both
-# operands may be nothing. It is possible to overwrite the typical operators + and -,
-# however this was deemed too dangerous.
-function _sub(first::Float64, second::Float64) return first - second end
-function _sub(first::Nothing, second::Float64) return -second end
-function _sub(first::Float64, second::Nothing) return first end
-function _sub(first::Nothing, second::Nothing) return nothing end
-
-function _add(first::Float64, second::Float64) return first + second end
-function _add(first::Nothing, second::Float64) return second end
-function _add(first::Float64, second::Nothing) return first end
-function _add(first::Nothing, second::Nothing) return nothing end
-
-function _abs(val::Union{Floathing, Vector{<:Floathing}})
-    if !isa(val, AbstractVector)
-        val = [val]
-    end
-    abs_val = Vector{Floathing}(collect(x === nothing ? nothing : abs(x) for x in val))
-    return abs_val
-end
-
-function _sum(vector::Union{Floathing,Vector{<:Floathing}})
-    sum = nothing
-    for entry in vector
-        sum = _add(sum, entry)
-    end
-    return sum
-end
-
-function _isless(first::Nothing, second::Nothing) return false end
-function _isless(first::Float64, second::Nothing) return false end
-function _isless(first::Nothing, second::Float64) return true end
-function _isless(first::Float64, second::Float64) return first < second end
-
-=======
->>>>>>> f6f273b9
 """
     set_max_energy!(bus, component, is_input, value, purpose_uac, has_calculated_all_maxima)
 
@@ -442,11 +405,7 @@
                          comp::Component,
                          is_input::Bool,
                          value::Union{Floathing, Vector{<:Floathing}},
-<<<<<<< HEAD
                          purpose_uac::Union{Stringing, Vector{<:Stringing}},
-=======
-                         purpose_uac::Union{Stringing, Vector{Stringing}},
->>>>>>> f6f273b9
                          has_calculated_all_maxima::Bool)
 
     bus = unit.proxy === nothing ? unit : unit.proxy
