--- conflicted
+++ resolved
@@ -198,15 +198,9 @@
         result = Optim.optimize(temperature -> -f_min(temperature, unit_output, unit_input, sim_params),
                           temp_min_current,
                           temp_max_current,
-<<<<<<< HEAD
                           Optim.Brent();
-                          rel_tol=1e-5,   # Looser relative tolerance: 1e-3
-                          abs_tol=0.001,  # Looser absolute tolerance: 0.1
-=======
-                          Brent();
                           rel_tol=mod.parameters["optim_temperature_rel_tol"],
                           abs_tol=mod.parameters["optim_temperature_abs_tol"],
->>>>>>> 9e6d3542
                           show_trace=false)
         temperature_opt = Optim.minimizer(result)
         max_energy = f_min(temperature_opt, unit_output, unit_input, sim_params)
