--- conflicted
+++ resolved
@@ -66,11 +66,7 @@
     if unit.constant_demand !== nothing
         unit.demand = watt_to_wh(unit.constant_demand)
     elseif unit.energy_profile !== nothing
-<<<<<<< HEAD
         unit.demand = unit.scaling_factor * Profiles.work_at_time(unit.energy_profile, sim_params)
-=======
-        unit.demand = unit.scaling_factor * Profiles.work_at_time(unit.energy_profile, sim_params["time"])
->>>>>>> 83744a91
     else
         unit.demand = 0.0
     end
@@ -79,11 +75,7 @@
     if unit.constant_temperature !== nothing
         unit.temperature = unit.constant_temperature
     elseif unit.temperature_profile !== nothing
-<<<<<<< HEAD
         unit.temperature = Profiles.value_at_time(unit.temperature_profile, sim_params)
-=======
-        unit.temperature = Profiles.value_at_time(unit.temperature_profile, sim_params["time"])
->>>>>>> 83744a91
     end
     set_temperature!(unit.input_interfaces[unit.medium],
                      unit.temperature,
