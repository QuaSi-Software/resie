--- conflicted
+++ resolved
@@ -96,11 +96,7 @@
         unit.temperature = unit.static_temperature
         unit.input_interfaces[unit.medium].temperature = unit.static_temperature
     elseif unit.temperature_profile !== nothing
-<<<<<<< HEAD
-        unit.temperature = Profiles.power_at_time(unit.temperature_profile, parameters["time"])
-=======
         unit.temperature = Profiles.value_at_time(unit.temperature_profile, parameters["time"])
->>>>>>> 059a563d
         unit.input_interfaces[unit.medium].temperature = unit.temperature
     end
 end
