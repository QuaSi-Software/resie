--- conflicted
+++ resolved
@@ -2,20 +2,10 @@
 Implementation of an electrolyser, turning electricity and water into H2, O2 and heat.
 
 For the moment this remains a simple implementation that converts electricity into
-<<<<<<< HEAD
-the gases and heat (as medium m_h_w_ht1) at a defined ratio of 1:0.6:0.4. Has a minimum
-run time of 3600s taken into consideration in its control behaviour and a minimum power
-fraction of 20%. The power_el is considered the maximum amount of electricity that the
-electrolyser can consume.
-
-At the moment there is no operation strategy is implemented and the processing of the
-electrolyser is controlled by the demand it is linked to requires.
-=======
 the gases and heat (as medium m_h_w_ht1) at a defined ratio (default 1:0.6:0.4). Has a
 minimum run time taken into consideration in its control behaviour and a minimum power
-fraction in its processing. The power is considered the maximum amount of electricity that
-the electrolyser can consume.
->>>>>>> 3bd99eae
+fraction in its processing. The power_el is considered the maximum amount of electricity
+that the electrolyser can consume.
 """
 mutable struct Electrolyser <: Component
     uac::String
@@ -80,15 +70,10 @@
     components::Grouping,
     sim_params::Dict{String,Any}
 )
-<<<<<<< HEAD
     move_state(unit, components, sim_params)
-    unit.output_interfaces[unit.m_heat_out].temperature = highest_temperature(unit.output_temperature, unit.output_interfaces[unit.m_heat_out].temperature)
-=======
-    move_state(unit, components, parameters)
     if unit.output_interfaces[unit.m_heat_out].temperature === nothing
         unit.output_interfaces[unit.m_heat_out].temperature = unit.output_temperature
     end
->>>>>>> 3bd99eae
 end
 
 function set_max_energies!(
@@ -116,21 +101,14 @@
                 unit.input_interfaces[unit.m_el_in],
                 unit.input_interfaces[unit.m_el_in].source
             )
-<<<<<<< HEAD
-            potential_energy_el_in = exchange.balance + exchange.energy_potential
-            potential_storage_el_in = exchange.storage_potential
-            if (unit.controller.parameter["unload_storages"] ? potential_energy_el_in + potential_storage_el_in : potential_energy_el_in) <= sim_params["epsilon"]
-                return (nothing, nothing)
-=======
             potential_energy_el = balance(exchanges) + energy_potential(exchanges)
             potential_storage_el = storage_potential(exchanges)
             if (
                 unit.controller.parameter["unload_storages"]
                 ? potential_energy_el + potential_storage_el
                 : potential_energy_el
-            ) <= parameters["epsilon"]
+            ) <= sim_params["epsilon"]
                 return (0.0, 0.0)
->>>>>>> 3bd99eae
             end
             return (potential_energy_el, potential_storage_el)
         end
@@ -143,20 +121,7 @@
     unit::Electrolyser,
     sim_params::Dict{String,Any}
 )
-<<<<<<< HEAD
     if unit.controller.parameter["consider_m_heat_out"] == true
-        exchange = balance_on(
-            unit.output_interfaces[unit.m_heat_out],
-            unit.output_interfaces[unit.m_heat_out].target
-        )
-        potential_energy_heat_out = exchange.balance + exchange.energy_potential
-        potential_storage_heat_out = exchange.storage_potential
-        if (unit.controller.parameter["load_storages"] ? potential_energy_heat_out + potential_storage_heat_out : potential_energy_heat_out) >= -sim_params["epsilon"]
-            return (nothing, nothing, exchange.temperature)
-        end
-        return (potential_energy_heat_out, potential_storage_heat_out, exchange.temperature)
-=======
-    if unit.controller.parameter["m_heat_out"] == true
         exchanges = balance_on(
             unit.output_interfaces[unit.m_heat_out],
             unit.output_interfaces[unit.m_heat_out].target
@@ -166,7 +131,6 @@
             [e.storage_potential for e in exchanges],
             temperature_all(exchanges)
         )
->>>>>>> 3bd99eae
     else
         return (-Inf, -Inf, unit.output_interfaces[unit.m_heat_out].temperature)
     end
@@ -176,18 +140,7 @@
     unit::Electrolyser,
     sim_params::Dict{String,Any}
 )
-<<<<<<< HEAD
     if unit.controller.parameter["consider_m_h2_out"] == true
-        exchange = balance_on(
-            unit.output_interfaces[unit.m_h2_out],
-            unit.output_interfaces[unit.m_h2_out].target
-        )
-        potential_energy_h2_out = exchange.balance + exchange.energy_potential
-        potential_storage_h2_out = exchange.storage_potential
-        if (unit.controller.parameter["load_storages"] ? potential_energy_h2_out + potential_storage_h2_out : potential_energy_h2_out) >= -sim_params["epsilon"]
-            return (nothing, nothing)
-=======
-    if unit.controller.parameter["m_h2_out"] == true
         exchanges = balance_on(
             unit.output_interfaces[unit.m_h2_out],
             unit.output_interfaces[unit.m_h2_out].target
@@ -198,9 +151,8 @@
             unit.controller.parameter["load_storages"]
             ? potential_energy_h2 + potential_storage_h2
             : potential_energy_h2
-        ) >= -parameters["epsilon"]
+        ) >= -sim_params["epsilon"]
             return (0.0, 0.0)
->>>>>>> 3bd99eae
         end
         return (potential_energy_h2, potential_storage_h2)
     else
@@ -212,18 +164,7 @@
     unit::Electrolyser,
     sim_params::Dict{String,Any}
 )
-<<<<<<< HEAD
     if unit.controller.parameter["consider_m_o2_out"] == true
-        exchange = balance_on(
-            unit.output_interfaces[unit.m_o2_out],
-            unit.output_interfaces[unit.m_o2_out].target
-        )
-        potential_energy_o2_out = exchange.balance + exchange.energy_potential
-        potential_storage_o2_out = exchange.storage_potential
-        if (unit.controller.parameter["load_storages"] ? potential_energy_o2_out + potential_storage_o2_out : potential_energy_o2_out) >= -sim_params["epsilon"]
-            return (nothing, nothing)
-=======
-    if unit.controller.parameter["m_o2_out"] == true
         exchanges = balance_on(
             unit.output_interfaces[unit.m_o2_out],
             unit.output_interfaces[unit.m_o2_out].target
@@ -234,9 +175,8 @@
             unit.controller.parameter["load_storages"]
             ? potential_energy_o2 + potential_storage_o2
             : potential_energy_o2
-        ) >= -parameters["epsilon"]
+        ) >= -sim_params["epsilon"]
             return (0.0, 0.0)
->>>>>>> 3bd99eae
         end
         return (potential_energy_o2, potential_storage_o2)
     else
@@ -246,51 +186,26 @@
 
 function calculate_energies(
     unit::Electrolyser,
-<<<<<<< HEAD
-    sim_params::Dict{String,Any},
-    potentials::Vector{Float64}
-)
-    potential_energy_el_in = potentials[1]
-    potential_storage_el_in = potentials[2]
-    potential_energy_heat_out = potentials[3]
-    potential_storage_heat_out = potentials[4]
-    potential_energy_h2_out = potentials[5]
-    potential_storage_h2_out = potentials[6]
-    potential_energy_o2_out = potentials[7]
-    potential_storage_o2_out = potentials[8]
-
-    max_produce_heat = watt_to_wh(unit.power_el * unit.heat_fraction)
-    max_produce_h2 = watt_to_wh(unit.power_el * (1.0 - unit.heat_fraction))
-    # @TODO: handle O2 calculation if it ever becomes relevant. for now use molar ratio
-    max_produce_o2 = 0.5 * max_produce_h2
-    max_consume_el = watt_to_wh(unit.power_el)
-
-    # get usage fraction of external profile (normalized from 0 to 1)
-    usage_fraction_operation_profile = unit.controller.parameter["operation_profile_path"] === nothing ? 1.0 : value_at_time(unit.controller.parameter["operation_profile"], sim_params["time"])
-    if usage_fraction_operation_profile <= 0.0
-        return (false, nothing, nothing, nothing, nothing)
-=======
-    parameters::Dict{String,Any}
+    sim_params::Dict{String,Any}
 )
     # get usage fraction of external profile (normalized from 0 to 1)
     max_usage_fraction = (
         unit.controller.parameter["operation_profile_path"] === nothing
         ? 1.0
-        : value_at_time(unit.controller.parameter["operation_profile"], parameters["time"])
+        : value_at_time(unit.controller.parameter["operation_profile"], sim_params["time"])
     )
     if max_usage_fraction <= 0.0
         return (false, nothing, nothing, nothing, nothing, nothing)
->>>>>>> 3bd99eae
     end
 
     # get potentials from inputs/outputs. only the heat output is calculated as vector,
     # the electricity input and h2/o2 outputs are calculated as scalars
-    potential_energy_el, potential_storage_el = check_el_in(unit, parameters)
+    potential_energy_el, potential_storage_el = check_el_in(unit, sim_params)
     potentials_energy_heat_out,
         potentials_storage_heat_out,
-        out_temps = check_heat_out(unit, parameters)
-    potential_energy_h2_out, potential_storage_h2_out = check_h2_out(unit, parameters)
-    potential_energy_o2_out, potential_storage_o2_out = check_o2_out(unit, parameters)
+        out_temps = check_heat_out(unit, sim_params)
+    potential_energy_h2_out, potential_storage_h2_out = check_h2_out(unit, sim_params)
+    potential_energy_o2_out, potential_storage_o2_out = check_o2_out(unit, sim_params)
 
     available_el_in = unit.controller.parameter["unload_storages"] ?
                       potential_energy_el + potential_storage_el :
@@ -310,13 +225,13 @@
     potentials_energy_heat_out = map(abs, potentials_energy_heat_out)
 
     # limit electricity input to design power
-    available_el_in = min(available_el_in, watt_to_wh(unit.power))
+    available_el_in = min(available_el_in, watt_to_wh(unit.power_el))
 
     # shortcut if we're limited by electricity input or h2/o2 output
     if (
-        available_el_in <= parameters["epsilon"]
-        || available_h2_out <= parameters["epsilon"]
-        || available_o2_out <= parameters["epsilon"]
+        available_el_in <= sim_params["epsilon"]
+        || available_h2_out <= sim_params["epsilon"]
+        || available_o2_out <= sim_params["epsilon"]
     )
         return (false, nothing, nothing, nothing, nothing, nothing)
     end
@@ -331,9 +246,9 @@
         # if the entire amount of one of the limiting inputs/outputs was used up, skip
         # through the rest of the heat output layers
         if (
-            available_el_in <= parameters["epsilon"]
-            || available_h2_out <= parameters["epsilon"]
-            || available_o2_out <= parameters["epsilon"]
+            available_el_in <= sim_params["epsilon"]
+            || available_h2_out <= sim_params["epsilon"]
+            || available_o2_out <= sim_params["epsilon"]
         )
             continue
         end
@@ -344,7 +259,7 @@
             unit.controller.parameter["load_storages"]
             ? pot_heat_out + potentials_storage_heat_out[idx_layer]
             : pot_heat_out
-        ) <= parameters["epsilon"]
+        ) <= sim_params["epsilon"]
             continue
         end
 
@@ -387,9 +302,9 @@
 
         # check if usage fraction went over the maximum, in which case the last layer added
         # can't be fully utilised and is added with the remaining fraction to the max
-        old_usage_fraction = (sum(layers_el_in; init=0.0)) / watt_to_wh(unit.power)
+        old_usage_fraction = (sum(layers_el_in; init=0.0)) / watt_to_wh(unit.power_el)
         new_usage_fraction = (sum(layers_el_in; init=0.0) + used_el_in) /
-                             watt_to_wh(unit.power)
+                             watt_to_wh(unit.power_el)
         if new_usage_fraction > max_usage_fraction
             used_el_in *= (max_usage_fraction - old_usage_fraction)
             used_heat_out = used_el_in * unit.heat_fraction
@@ -410,7 +325,7 @@
 
     # if all chosen heat layers combined are not enough to induce enough electricity demand
     # to meet minimum power fraction, the electorlyser doesn't run at all
-    usage_fraction = (sum(layers_el_in; init=0.0)) / watt_to_wh(unit.power)
+    usage_fraction = (sum(layers_el_in; init=0.0)) / watt_to_wh(unit.power_el)
     if usage_fraction < unit.min_power_fraction
         return (false, nothing, nothing, nothing, nothing, nothing)
     end
@@ -429,47 +344,7 @@
     unit::Electrolyser,
     sim_params::Dict{String,Any}
 )
-<<<<<<< HEAD
-    potential_energy_el_in, potential_storage_el_in = check_el_in(unit, sim_params)
-    if potential_energy_el_in === nothing && potential_storage_el_in === nothing
-        set_max_energies!(unit, 0.0, 0.0, 0.0, 0.0)
-        return
-    end
-
-    potential_energy_heat_out, potential_storage_heat_out, temp_out = check_heat_out(unit, sim_params)
-    if potential_energy_heat_out === nothing && potential_storage_heat_out === nothing
-        set_max_energies!(unit, 0.0, 0.0, 0.0, 0.0)
-        return
-    end
-    if temp_out !== nothing && temp_out > unit.output_temperature  # interface temperature has to be lower or the same for electorlyser
-        set_max_energies!(unit, 0.0, 0.0, 0.0, 0.0)
-        return
-    end
-
-    potential_energy_h2_out, potential_storage_h2_out = check_h2_out(unit, sim_params)
-    if potential_energy_h2_out === nothing && potential_storage_h2_out === nothing
-        set_max_energies!(unit, 0.0, 0.0, 0.0, 0.0)
-        return
-    end
-
-    potential_energy_o2_out, potential_storage_o2_out = check_o2_out(unit, sim_params)
-    if potential_energy_o2_out === nothing && potential_storage_o2_out === nothing
-        set_max_energies!(unit, 0.0, 0.0, 0.0, 0.0)
-        return
-    end
-
-    energies = calculate_energies(
-        unit, sim_params,
-        [
-            potential_energy_el_in, potential_storage_el_in,
-            potential_energy_heat_out, potential_storage_heat_out,
-            potential_energy_h2_out, potential_storage_h2_out,
-            potential_energy_o2_out, potential_storage_o2_out
-        ]
-    )
-=======
-    energies = calculate_energies(unit, parameters)
->>>>>>> 3bd99eae
+    energies = calculate_energies(unit, sim_params)
 
     if !energies[1]
         set_max_energies!(unit, 0.0, 0.0, 0.0, 0.0)
@@ -484,54 +359,33 @@
     end
 end
 
-<<<<<<< HEAD
 function process(unit::Electrolyser, sim_params::Dict{String,Any})
-    potential_energy_el_in, potential_storage_el_in = check_el_in(unit, sim_params)
-    if potential_energy_el_in === nothing && potential_storage_el_in === nothing
-        set_max_energies!(unit, 0.0, 0.0, 0.0, 0.0)
+    energies = calculate_energies(unit, sim_params)
+
+    if !energies[1]
         return
     end
 
-    potential_energy_heat_out, potential_storage_heat_out, temp_out = check_heat_out(unit, sim_params)
-    if potential_energy_heat_out === nothing && potential_storage_heat_out === nothing
-        set_max_energies!(unit, 0.0, 0.0, 0.0, 0.0)
+    el_in = sum(energies[2]; init=0.0)
+    heat_out = sum(energies[3]; init=0.0)
+    h2_out = sum(energies[5]; init=0.0)
+    o2_out = sum(energies[6]; init=0.0)
+
+    if el_in < sim_params["epsilon"]
         return
     end
-    if temp_out !== nothing && temp_out > unit.output_temperature  # interface temperature has to be lower or the same for electorlyser
-        set_max_energies!(unit, 0.0, 0.0, 0.0, 0.0)
-        return
-    end
-
-    potential_energy_h2_out, potential_storage_h2_out = check_h2_out(unit, sim_params)
-    if potential_energy_h2_out === nothing && potential_storage_h2_out === nothing
-        set_max_energies!(unit, 0.0, 0.0, 0.0, 0.0)
-        return
-    end
-
-    potential_energy_o2_out, potential_storage_o2_out = check_o2_out(unit, sim_params)
-    if potential_energy_o2_out === nothing && potential_storage_o2_out === nothing
-        set_max_energies!(unit, 0.0, 0.0, 0.0, 0.0)
-        return
-    end
-
-    energies = calculate_energies(
-        unit, sim_params,
-        [
-            potential_energy_el_in, potential_storage_el_in,
-            potential_energy_heat_out, potential_storage_heat_out,
-            potential_energy_h2_out, potential_storage_h2_out,
-            potential_energy_o2_out, potential_storage_o2_out
-        ]
-    )
-
-    if energies[1]
-        sub!(unit.input_interfaces[unit.m_el_in], energies[2])
-        add!(unit.output_interfaces[unit.m_heat_out], energies[3], unit.output_temperature)
-        add!(unit.output_interfaces[unit.m_h2_out], energies[4])
-        add!(unit.output_interfaces[unit.m_o2_out], energies[5])
-    else
-        set_max_energies!(unit, 0.0, 0.0, 0.0, 0.0)
-    end
+
+    # calculate mixed temperature for heat output, as interfaces do not support vectorized
+    # energy balances (yet)
+    mixed_temperature = 0.0
+    for (layer_idx, layer_heat_out) in pairs(energies[3])
+        mixed_temperature += energies[4][layer_idx] * (layer_heat_out / heat_out)
+    end
+
+    sub!(unit.input_interfaces[unit.m_el_in], el_in)
+    add!(unit.output_interfaces[unit.m_heat_out], heat_out, mixed_temperature)
+    add!(unit.output_interfaces[unit.m_h2_out], h2_out)
+    add!(unit.output_interfaces[unit.m_o2_out], o2_out)
 end
 
 # has its own reset function as here more losses are present that need to be reset in every timestep
@@ -575,35 +429,6 @@
         return unit.losses_hydrogen + unit.losses_heat
     end
     throw(KeyError(key.value_key))
-=======
-function process(unit::Electrolyser, parameters::Dict{String,Any})
-    energies = calculate_energies(unit, parameters)
-
-    if !energies[1]
-        return
-    end
-
-    el_in = sum(energies[2]; init=0.0)
-    heat_out = sum(energies[3]; init=0.0)
-    h2_out = sum(energies[5]; init=0.0)
-    o2_out = sum(energies[6]; init=0.0)
-
-    if el_in < parameters["epsilon"]
-        return
-    end
-
-    # calculate mixed temperature for heat output, as interfaces do not support vectorized
-    # energy balances (yet)
-    mixed_temperature = 0.0
-    for (layer_idx, layer_heat_out) in pairs(energies[3])
-        mixed_temperature += energies[4][layer_idx] * (layer_heat_out / heat_out)
-    end
-
-    sub!(unit.input_interfaces[unit.m_el_in], el_in)
-    add!(unit.output_interfaces[unit.m_heat_out], heat_out, mixed_temperature)
-    add!(unit.output_interfaces[unit.m_h2_out], h2_out)
-    add!(unit.output_interfaces[unit.m_o2_out], o2_out)
->>>>>>> 3bd99eae
 end
 
 export Electrolyser