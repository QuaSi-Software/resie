"""
Implementation of an electrolyser, turning electricity and pure water into H2, O2 and heat.

At time of writing only pure water hydrolysis electrolysers are supported as they are the
most relevant technology at time of writing. The produced heat has a high temperature output
(depending on technology 50-65 °C) and an optional low temperature output (25-35 °C), which
is more difficult to utilise in reality as this is waste heat from cooling power electronics
and the heat the stacks lose to the equipment housing. If the low temperature heat is not
used, the output is counted towards the heat losses.

The electrolyser consists of a customizable number of subunits (which can just be one),
each of which has its own power equipment. The efficiencies are considered to apply for each
unit. As the minimum PLR for the units is typically higher than the total minimum PLR of the
electrolyser there is a dispatch mechanism for the units taking this into account.

Implements traits: PLRDEComponent
"""
mutable struct Electrolyser <: Component
    uac::String
    controller::Controller
    sys_function::SystemFunction

    input_interfaces::InterfaceMap
    output_interfaces::InterfaceMap

    m_el_in::Symbol
    m_heat_ht_out::Symbol
    m_heat_lt_out::Symbol
    m_h2_out::Symbol
    m_o2_out::Symbol

    power::Float64
    power_total::Float64
    nr_units::Integer
    dispatch_strategy::String
    optimal_unit_plr::Float64

    linear_interface::Symbol
    min_power_fraction::Float64
    min_power_fraction_total::Float64
    # efficiency functions by input/output
    efficiencies::Dict{Symbol,Function}
    # list of names of input and output interfaces, used internally only
    interface_list::Tuple{Symbol,Symbol,Symbol,Symbol,Symbol}
    # lookup tables for conversion of energy values to PLR
    energy_to_plr::Dict{Symbol,Vector{Tuple{Float64,Float64}}}
    discretization_step::Float64

    min_run_time::UInt

    heat_lt_is_usable::Bool
    output_temperature_ht::Temperature
    output_temperature_lt::Temperature

    losses::Float64
    losses_heat::Float64
    losses_hydrogen::Float64

    function Electrolyser(uac::String, config::Dict{String,Any}, sim_params::Dict{String,Any})
        heat_lt_is_usable = default(config, "heat_lt_is_usable", false)

        m_el_in = Symbol(default(config, "m_el_in", "m_e_ac_230v"))
        m_heat_ht_out = Symbol(default(config, "m_heat_ht_out", "m_h_w_ht1"))
        m_heat_lt_out = Symbol(default(config, "m_heat_lt_out", "m_h_w_lt1"))
        m_h2_out = Symbol(default(config, "m_h2_out", "m_c_g_h2"))
        m_o2_out = Symbol(default(config, "m_o2_out", "m_c_g_o2"))
        register_media([m_el_in, m_heat_ht_out, m_heat_lt_out, m_h2_out, m_o2_out])
        interface_list = (
            Symbol("el_in"), Symbol("heat_ht_out"), Symbol("heat_lt_out"),
            Symbol("h2_out"), Symbol("o2_out")
        )

        linear_interface = Symbol(
            replace(
                default(config, "linear_interface", "el_in"),
                "m_" => ""
            )
        )
        if !(linear_interface in interface_list)
            @error "Given unknown interface name $linear_interface designated as linear " *
                "for component $uac"
        end

        efficiencies = Dict{Symbol,Function}(
            Symbol("el_in") => parse_efficiency_function(default(config,
                "efficiency_el_in", "const:1.0"
            )),
            Symbol("heat_ht_out") => parse_efficiency_function(default(config,
                "efficiency_heat_ht_out", "const:0.15"
            )),
            Symbol("heat_lt_out") => parse_efficiency_function(default(config,
                "efficiency_heat_lt_out", "const:0.07"
            )),
            Symbol("h2_out") => parse_efficiency_function(default(config,
                "efficiency_h2_out", "const:0.57"
            )),
            Symbol("h2_out_lossless") => parse_efficiency_function(default(config,
                "efficiency_h2_out_lossless", "const:0.6"
            )),
            Symbol("o2_out") => parse_efficiency_function(default(config,
                "efficiency_o2_out", "const:0.6"
            )),
        )

        output_interfaces = InterfaceMap(
            m_heat_ht_out => nothing,
            m_h2_out => nothing,
            m_o2_out => nothing,
        )
        if heat_lt_is_usable
            output_interfaces[m_heat_lt_out] = nothing
        else
            # if low temperature heat output is not used, make sure it is not limiting
            efficiencies[Symbol("heat_lt_out")] => parse_efficiency_function(
                "const:1.0"
            )
        end

        nr_units = default(config, "nr_switchable_units", 1)
        power_total = config["power_el"] / efficiencies[Symbol("el_in")](1.0)
        power = power_total / nr_units

        dispatch_strategy = default(config, "dispatch_strategy", "equal_with_mpf")
        if !(dispatch_strategy in ("all_equal", "try_optimal", "equal_with_mpf"))
            @error "Unknown dispatch strategy $dispatch_strategy for electrolyser $uac"
        end

        return new(
            uac, # uac
            controller_for_strategy( # controller
                config["strategy"]["name"], config["strategy"], sim_params
            ),
            sf_transformer, # sys_function
            InterfaceMap( # input_interfaces
                m_el_in => nothing
            ),
            output_interfaces,
            m_el_in,
            m_heat_ht_out,
            m_heat_lt_out,
            m_h2_out,
            m_o2_out,
            power,
            power_total,
            nr_units,
            dispatch_strategy,
            default(config, "optimal_unit_plr", 0.65),
            linear_interface,
            default(config, "min_power_fraction", 0.4),
            default(config, "min_power_fraction_total", 0.2),
            efficiencies,
            interface_list,
            Dict{Symbol,Vector{Tuple{Float64,Float64}}}(), # energy_to_plr
            1.0 / default(config, "nr_discretization_steps", 1), # discretization_step
            default(config, "min_run_time", 3600),
<<<<<<< HEAD
            default(config, "output_temperature", 55.0),
            0.0, # Losses heat
            0.0  # Losses hydrogen        
=======
            heat_lt_is_usable,
            default(config, "output_temperature_ht", 55.0),
            default(config, "output_temperature_lt", 25.0),
            0.0, # losses
            0.0, # losses_heat
            0.0  # losses_hydrogen
>>>>>>> bd27db61
        )
    end
end

function initialise!(unit::Electrolyser, sim_params::Dict{String,Any})
    set_storage_transfer!(
        unit.input_interfaces[unit.m_el_in],
        default(
            unit.controller.parameter, "unload_storages " * String(unit.m_el_in), true
        )
    )

    set_storage_transfer!(
        unit.output_interfaces[unit.m_heat_ht_out],
        default(
            unit.controller.parameter, "load_storages " * String(unit.m_heat_ht_out), true
        )
    )

    if unit.heat_lt_is_usable
        set_storage_transfer!(
            unit.output_interfaces[unit.m_heat_lt_out],
            default(
                unit.controller.parameter,
                "load_storages " * String(unit.m_heat_lt_out),
                true
            )
        )
    else
        unit.controller.parameter["consider_m_heat_lt_out"] = false
    end

    set_storage_transfer!(
        unit.output_interfaces[unit.m_h2_out],
        default(
            unit.controller.parameter, "load_storages " * String(unit.m_h2_out), true
        )
    )

    set_storage_transfer!(
        unit.output_interfaces[unit.m_o2_out],
        default(
            unit.controller.parameter, "load_storages " * String(unit.m_o2_out), true
        )
    )

    unit.energy_to_plr = create_plr_lookup_tables(unit, sim_params)
end

function control(
    unit::Electrolyser,
    components::Grouping,
    sim_params::Dict{String,Any}
)
    move_state(unit, components, sim_params)
    set_temperature!(
        unit.output_interfaces[unit.m_heat_ht_out],
        nothing,
        unit.output_temperature_ht
    )
    if unit.heat_lt_is_usable
        set_temperature!(
            unit.output_interfaces[unit.m_heat_lt_out],
            nothing,
            unit.output_temperature_lt
        )
    end
end

function set_max_energies!(
    unit::Electrolyser, el_in::Float64, heat_ht_out::Float64, heat_lt_out::Float64,
    h2_out::Float64, o2_out::Float64
)
    set_max_energy!(unit.input_interfaces[unit.m_el_in], el_in)
    set_max_energy!(unit.output_interfaces[unit.m_heat_ht_out], heat_ht_out)
    if unit.heat_lt_is_usable
        set_max_energy!(unit.output_interfaces[unit.m_heat_lt_out], heat_lt_out)
    end
    set_max_energy!(unit.output_interfaces[unit.m_h2_out], h2_out)
    set_max_energy!(unit.output_interfaces[unit.m_o2_out], o2_out)
end

<<<<<<< HEAD
function check_el_in(
    unit::Electrolyser,
    sim_params::Dict{String,Any}
)
    if unit.controller.parameter["consider_m_el_in"] == true
        if (unit.input_interfaces[unit.m_el_in].source.sys_function === EnergySystems.sf_transformer    # Ely has direct connection to a transfomer...
            && unit.input_interfaces[unit.m_el_in].max_energy === nothing                               # ...and none of them have had their potential step
        )
            return (Inf)
=======
"""
    dispatch_units(ely::Electrolyser, plr::Float64, limit_name::Symbol, limit_value)

Calculate the number of active units and the PLR for each in order to meet the given limit.

# Arguments
- `ely::Electrolyser`: The electrolyser
- `plr::Float64`: The total PLR over the whole electrolyser assembly
- `limit_name::Symbol`: The name of the interface that is limiting. Should be on of the
    values in the `interface_list` field.
- `limit_value::Float64`: The limiting value to meet. Can be larger than the total power of
    the electroylser, in which case all units are utilised to their full extent.
# Returns
- `Integer`: Number of active units
- `Float64`: PLR of each active unit
"""
function dispatch_units(
    ely::Electrolyser,
    plr::Float64,
    limit_name::Symbol,
    limit_value::Float64
)::Tuple{Integer,Float64}
    if limit_value == Inf
        return ely.nr_units, 1.0
    end

    if ely.dispatch_strategy == "try_optimal"
        optimal_val_per_unit = ely.optimal_unit_plr * watt_to_wh(ely.power) *
            ely.efficiencies[limit_name](ely.optimal_unit_plr)
        nr_units = max(1, min(
            ceil(limit_value / optimal_val_per_unit - 0.5),
            ely.nr_units
        ))
        plr_per_unit = plr_from_energy(ely, limit_name, limit_value / nr_units)

    elseif ely.dispatch_strategy == "equal_with_mpf"
        if plr >= ely.min_power_fraction
            nr_units = ely.nr_units
            plr_per_unit = plr
>>>>>>> bd27db61
        else
            min_val_per_unit = ely.min_power_fraction * watt_to_wh(ely.power) *
                ely.efficiencies[limit_name](ely.min_power_fraction)
            nr_units = max(1, min(
                floor(limit_value / min_val_per_unit),
                ely.nr_units
            ))
            plr_per_unit = plr_from_energy(ely, limit_name, limit_value / nr_units)
        end

<<<<<<< HEAD
function check_heat_out(
    unit::Electrolyser,
    sim_params::Dict{String,Any}
)
    if unit.controller.parameter["consider_m_heat_out"] == true
        if (unit.output_interfaces[unit.m_heat_out].target.sys_function === EnergySystems.sf_transformer   # Ely has direct connection to a transfomer...
            && unit.output_interfaces[unit.m_heat_out].max_energy === nothing                              # ...and none of them have had their potential step
            )
            return ([-Inf], [unit.output_interfaces[unit.m_heat_out].temperature_min])
        else
            exchanges = balance_on(
                unit.output_interfaces[unit.m_heat_out],
                unit.output_interfaces[unit.m_heat_out].target
            )
            return (
                [e.balance + e.energy_potential for e in exchanges],
                temp_min_all(exchanges)
            )
        end
    else
        return ([-Inf], [nothing])
=======
    elseif ely.dispatch_strategy == "all_equal"
        nr_units = ely.nr_units
        plr_per_unit = plr
>>>>>>> bd27db61
    end

<<<<<<< HEAD
function check_h2_out(
    unit::Electrolyser,
    sim_params::Dict{String,Any}
)
    if unit.controller.parameter["consider_m_h2_out"] == true
        if (unit.output_interfaces[unit.m_h2_out].target.sys_function === EnergySystems.sf_transformer  # Ely has direct connection to a transfomer...
            && unit.output_interfaces[unit.m_h2_out].max_energy === nothing)                            # ...and none of them have had their potential step
            return (-Inf)
        else
            exchanges = balance_on(
                unit.output_interfaces[unit.m_h2_out],
                unit.output_interfaces[unit.m_h2_out].target
            )
            potential_energy_h2 = balance(exchanges) + energy_potential(exchanges)
            if potential_energy_h2 >= -sim_params["epsilon"]
                return (0.0)
            end
            return (potential_energy_h2)
        end
    else
        return (-Inf)
    end
=======
    return nr_units, plr_per_unit
>>>>>>> bd27db61
end

function calculate_energies(
    unit::Electrolyser,
<<<<<<< HEAD
    sim_params::Dict{String,Any}
)
    if unit.controller.parameter["consider_m_o2_out"] == true
        if (unit.output_interfaces[unit.m_o2_out].target.sys_function === EnergySystems.sf_transformer  # Ely has direct connection to a transfomer...
            && unit.output_interfaces[unit.m_o2_out].max_energy === nothing                             # ...and none of them have had their potential step
        )
            return (-Inf)
        else
            exchanges = balance_on(
                unit.output_interfaces[unit.m_o2_out],
                unit.output_interfaces[unit.m_o2_out].target
            )
            potential_energy_o2 = balance(exchanges) + energy_potential(exchanges)
            if potential_energy_o2 >= -sim_params["epsilon"]
                return (0.0)
            end
            return (potential_energy_o2)
        end
    else
        return (-Inf)
=======
    sim_params::Dict{String,Any},
)::Tuple{Bool, Vector{Floathing}}
    # check operational state for strategy storage_driven
    if (
        unit.controller.strategy == "storage_driven"
        && unit.controller.state_machine.state != 2
    )
        return (false, [])
>>>>>>> bd27db61
    end

    # get max PLR of external profile, if any
    max_plr = (
        unit.controller.parameter["operation_profile_path"] === nothing
        ? 1.0
        : value_at_time(unit.controller.parameter["operation_profile"], sim_params["time"])
    )
    if max_plr <= 0.0
        return (false, [])
    end

    # calculate limiting interfaces and the total PLR that meets the limit
    limiting_plr = 1.0
    limiting_energy = Inf
    limiting_interface = Symbol("h2_out")
    plr_from_nrg = []

    for name in unit.interface_list
        availability = getproperty(EnergySystems, Symbol("check_" * String(name)))
        energy = availability(unit, sim_params)

        # shortcut if we're limited by zero input/output
        if energy === nothing
            return (false, [])
        end

        # in the following we want to work with positive values as it is easier
        energy = abs(energy)

        # limit to total design power
        energy = min(
            watt_to_wh(unit.power_total) * unit.efficiencies[name](1.0),
            energy
        )

        # we can get the total PLR by assuming all units are activated equally, even if
        # dispatch happens differently later
        plr = plr_from_energy(unit, name, energy / unit.nr_units)
        push!(plr_from_nrg, plr)

        # keep track which was the limiting interface and how much energy is on that
        # interface. if all interfaces are infinite, we're limited by the design power or
        # some external condition, in which case hydrogen will be the limiting interface
        if plr < limiting_plr
            limiting_plr = plr
            limiting_energy = energy
            limiting_interface = name
        end
    end

    # the operation point of the electrolyser is the minimum of the PLR from all inputs or
    # outputs plus additional constraints and full load
    used_plr = min(minimum(x->x, plr_from_nrg), max_plr, 1.0)

    # check total minimum PLR before dispatching units, which might have their own minimum
    # PLR which is typically different from the total
    if used_plr < unit.min_power_fraction_total
        return (false, [])
    end

    # we now have the PLR of the entire assembly and the limiting energy (which might be
    # the design power) and need to decide how to dispatch the units to meet the target
    # limiting energy
    nr_active, plr_of_unit = dispatch_units(
        unit, used_plr, limiting_interface, limiting_energy
    )

    # now the total energies can be calculated from the number and PLR of utilised units
    energies = []
    for name in unit.interface_list
        push!(
            energies,
            nr_active * energy_from_plr(unit, name, plr_of_unit)
        )
    end
    return (true, energies)
end

function potential(
    unit::Electrolyser,
    sim_params::Dict{String,Any}
)
    success, energies = calculate_energies(unit, sim_params)

    if !success
        set_max_energies!(unit, 0.0, 0.0, 0.0, 0.0, 0.0)
    else
        set_max_energies!(
            unit, energies[1], energies[2], energies[3], energies[4], energies[5]
        )
    end
end

function process(unit::Electrolyser, sim_params::Dict{String,Any})
    success, energies = calculate_energies(unit, sim_params)

    if !success
        set_max_energies!(unit, 0.0, 0.0, 0.0, 0.0, 0.0)
        return
    end

    plr = energies[1] / watt_to_wh(
        unit.power_total * unit.efficiencies[Symbol("el_in")](1.0)
    )
    h2_out_lossless = energies[1] * unit.efficiencies[Symbol("h2_out_lossless")](plr)
    unit.losses_hydrogen = h2_out_lossless - energies[4]
    unit.losses_heat = energies[1] - energies[2] +
        (unit.heat_lt_is_usable ? -1 : 0) * energies[3] -
        h2_out_lossless
    unit.losses = unit.losses_heat + unit.losses_hydrogen

    sub!(unit.input_interfaces[unit.m_el_in], energies[1])
    add!(unit.output_interfaces[unit.m_heat_ht_out], energies[2])
    if unit.heat_lt_is_usable
        add!(unit.output_interfaces[unit.m_heat_lt_out], energies[3])
    end
    add!(unit.output_interfaces[unit.m_h2_out], energies[4])
    add!(unit.output_interfaces[unit.m_o2_out], energies[5])
end

# has its own reset function as here more losses are present that need to be reset in every timestep
function reset(unit::Electrolyser)
    for inface in values(unit.input_interfaces)
        if inface !== nothing
            reset!(inface)
        end
    end
    for outface in values(unit.output_interfaces)
        if outface !== nothing
            reset!(outface)
        end
    end

    # reset losses
    unit.losses = 0.0
    unit.losses_hydrogen = 0.0
    unit.losses_heat = 0.0
end

function output_values(unit::Electrolyser)::Vector{String}
    channels = [
        string(unit.m_el_in)*" IN",
        string(unit.m_h2_out)*" OUT",
        string(unit.m_o2_out)*" OUT",
        string(unit.m_heat_ht_out)*" OUT",
        "Losses",
        "Losses_heat",
        "Losses_hydrogen"
    ]

    if unit.heat_lt_is_usable
        append!(channels, [string(unit.m_heat_lt_out)*" OUT"])
        return channels
    else
        return channels
    end
end

function output_value(unit::Electrolyser, key::OutputKey)::Float64
    if key.value_key == "IN"
        return calculate_energy_flow(unit.input_interfaces[key.medium])
    elseif key.value_key == "OUT"
        return calculate_energy_flow(unit.output_interfaces[key.medium])
    elseif key.value_key == "Losses_heat"
        return unit.losses_heat
    elseif key.value_key == "Losses_hydrogen"
        return unit.losses_hydrogen
    elseif key.value_key == "Losses"
        return unit.losses_hydrogen + unit.losses_heat
    end
    throw(KeyError(key.value_key))
end

export Electrolyser<|MERGE_RESOLUTION|>--- conflicted
+++ resolved
@@ -153,18 +153,12 @@
             Dict{Symbol,Vector{Tuple{Float64,Float64}}}(), # energy_to_plr
             1.0 / default(config, "nr_discretization_steps", 1), # discretization_step
             default(config, "min_run_time", 3600),
-<<<<<<< HEAD
-            default(config, "output_temperature", 55.0),
-            0.0, # Losses heat
-            0.0  # Losses hydrogen        
-=======
             heat_lt_is_usable,
             default(config, "output_temperature_ht", 55.0),
             default(config, "output_temperature_lt", 25.0),
             0.0, # losses
             0.0, # losses_heat
             0.0  # losses_hydrogen
->>>>>>> bd27db61
         )
     end
 end
@@ -247,17 +241,6 @@
     set_max_energy!(unit.output_interfaces[unit.m_o2_out], o2_out)
 end
 
-<<<<<<< HEAD
-function check_el_in(
-    unit::Electrolyser,
-    sim_params::Dict{String,Any}
-)
-    if unit.controller.parameter["consider_m_el_in"] == true
-        if (unit.input_interfaces[unit.m_el_in].source.sys_function === EnergySystems.sf_transformer    # Ely has direct connection to a transfomer...
-            && unit.input_interfaces[unit.m_el_in].max_energy === nothing                               # ...and none of them have had their potential step
-        )
-            return (Inf)
-=======
 """
     dispatch_units(ely::Electrolyser, plr::Float64, limit_name::Symbol, limit_value)
 
@@ -297,7 +280,6 @@
         if plr >= ely.min_power_fraction
             nr_units = ely.nr_units
             plr_per_unit = plr
->>>>>>> bd27db61
         else
             min_val_per_unit = ely.min_power_fraction * watt_to_wh(ely.power) *
                 ely.efficiencies[limit_name](ely.min_power_fraction)
@@ -308,87 +290,16 @@
             plr_per_unit = plr_from_energy(ely, limit_name, limit_value / nr_units)
         end
 
-<<<<<<< HEAD
-function check_heat_out(
-    unit::Electrolyser,
-    sim_params::Dict{String,Any}
-)
-    if unit.controller.parameter["consider_m_heat_out"] == true
-        if (unit.output_interfaces[unit.m_heat_out].target.sys_function === EnergySystems.sf_transformer   # Ely has direct connection to a transfomer...
-            && unit.output_interfaces[unit.m_heat_out].max_energy === nothing                              # ...and none of them have had their potential step
-            )
-            return ([-Inf], [unit.output_interfaces[unit.m_heat_out].temperature_min])
-        else
-            exchanges = balance_on(
-                unit.output_interfaces[unit.m_heat_out],
-                unit.output_interfaces[unit.m_heat_out].target
-            )
-            return (
-                [e.balance + e.energy_potential for e in exchanges],
-                temp_min_all(exchanges)
-            )
-        end
-    else
-        return ([-Inf], [nothing])
-=======
     elseif ely.dispatch_strategy == "all_equal"
         nr_units = ely.nr_units
         plr_per_unit = plr
->>>>>>> bd27db61
-    end
-
-<<<<<<< HEAD
-function check_h2_out(
-    unit::Electrolyser,
-    sim_params::Dict{String,Any}
-)
-    if unit.controller.parameter["consider_m_h2_out"] == true
-        if (unit.output_interfaces[unit.m_h2_out].target.sys_function === EnergySystems.sf_transformer  # Ely has direct connection to a transfomer...
-            && unit.output_interfaces[unit.m_h2_out].max_energy === nothing)                            # ...and none of them have had their potential step
-            return (-Inf)
-        else
-            exchanges = balance_on(
-                unit.output_interfaces[unit.m_h2_out],
-                unit.output_interfaces[unit.m_h2_out].target
-            )
-            potential_energy_h2 = balance(exchanges) + energy_potential(exchanges)
-            if potential_energy_h2 >= -sim_params["epsilon"]
-                return (0.0)
-            end
-            return (potential_energy_h2)
-        end
-    else
-        return (-Inf)
-    end
-=======
+    end
+
     return nr_units, plr_per_unit
->>>>>>> bd27db61
 end
 
 function calculate_energies(
     unit::Electrolyser,
-<<<<<<< HEAD
-    sim_params::Dict{String,Any}
-)
-    if unit.controller.parameter["consider_m_o2_out"] == true
-        if (unit.output_interfaces[unit.m_o2_out].target.sys_function === EnergySystems.sf_transformer  # Ely has direct connection to a transfomer...
-            && unit.output_interfaces[unit.m_o2_out].max_energy === nothing                             # ...and none of them have had their potential step
-        )
-            return (-Inf)
-        else
-            exchanges = balance_on(
-                unit.output_interfaces[unit.m_o2_out],
-                unit.output_interfaces[unit.m_o2_out].target
-            )
-            potential_energy_o2 = balance(exchanges) + energy_potential(exchanges)
-            if potential_energy_o2 >= -sim_params["epsilon"]
-                return (0.0)
-            end
-            return (potential_energy_o2)
-        end
-    else
-        return (-Inf)
-=======
     sim_params::Dict{String,Any},
 )::Tuple{Bool, Vector{Floathing}}
     # check operational state for strategy storage_driven
@@ -397,7 +308,6 @@
         && unit.controller.state_machine.state != 2
     )
         return (false, [])
->>>>>>> bd27db61
     end
 
     # get max PLR of external profile, if any
