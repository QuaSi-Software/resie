"""
Implementation of a combined-heat-and-power plant (CHPP) component.

The implementation is flexible enough to cover any type of CHPP that takes in chemical fuel
and produces electricity and heat. The archetypical CHPP chosen uses natural gas in a
reprocating internal combustion engine and utilises heat extraction via jacketing and
exhaust cooling. Heat extraction via engine oil cooling is possible, but typically not done
with plants of less than around 1 MW electrical output power.

The heat is typically extracted at temperatures higher than those common in heating and
cooling systems and thus has been chosen as not having an upper limit to the temperatures
by default, but this is customizable.

Implements traits: PLRDEComponent
"""
mutable struct CHPP <: Component
    uac::String
    controller::Controller
    sys_function::SystemFunction

    input_interfaces::InterfaceMap
    output_interfaces::InterfaceMap

    m_fuel_in::Symbol
    m_heat_out::Symbol
    m_el_out::Symbol

    power::Float64
    linear_interface::Symbol
    min_power_fraction::Float64
    # efficiency functions by input/output
    efficiencies::Dict{Symbol,Function}
    # list of names of input and output interfaces, used internally only
    interface_list::Tuple{Symbol,Symbol,Symbol}
    # lookup tables for conversion of energy values to PLR
    energy_to_plr::Dict{Symbol,Vector{Tuple{Float64,Float64}}}
    discretization_step::Float64

    min_run_time::UInt
    output_temperature::Temperature

    losses::Float64

    function CHPP(uac::String, config::Dict{String,Any}, sim_params::Dict{String,Any})
        m_fuel_in = Symbol(default(config, "m_fuel_in", "m_c_g_natgas"))
        m_heat_out = Symbol(default(config, "m_heat_out", "m_h_w_ht1"))
        m_el_out = Symbol(default(config, "m_el_out", "m_e_ac_230v"))
        register_media([m_fuel_in, m_heat_out, m_el_out])
        interface_list = (Symbol("fuel_in"), Symbol("el_out"), Symbol("heat_out"))

        linear_interface = Symbol(
            replace(
                default(config, "linear_interface", "fuel_in"),
                "m_" => ""
            )
        )
        if !(linear_interface in interface_list)
            @error "Given unknown interface name $linear_interface designated as linear " *
                "for component $uac"
        end

        efficiencies = Dict{Symbol,Function}(
            Symbol("fuel_in") => parse_efficiency_function(default(config,
                "efficiency_fuel_in", "const:1.0"
            )),
            Symbol("el_out") => parse_efficiency_function(default(config,
                "efficiency_el_out",
                "pwlin:0.01,0.17,0.25,0.31,0.35,0.37,0.38,0.38,0.38"
            )),
            Symbol("heat_out") => parse_efficiency_function(default(config,
                "efficiency_heat_out",
                "pwlin:0.8,0.69,0.63,0.58,0.55,0.52,0.5,0.49,0.49"
            )),
        )

        return new(
            uac, # uac
            controller_for_strategy( # controller
                config["strategy"]["name"], config["strategy"], sim_params
            ),
            sf_transformer, # sys_function
            InterfaceMap( # input_interfaces
                m_fuel_in => nothing
            ),
            InterfaceMap( # output_interfaces
                m_heat_out => nothing,
                m_el_out => nothing
            ),
            m_fuel_in,
            m_heat_out,
            m_el_out,
            config["power_el"] / efficiencies[Symbol("el_out")](1.0),
            linear_interface,
            default(config, "min_power_fraction", 0.2),
            efficiencies,
            interface_list,
            Dict{Symbol,Vector{Tuple{Float64,Float64}}}(), # energy_to_plr
            1.0 / default(config, "nr_discretization_steps", 8), # discretization_step
            default(config, "min_run_time", 1800),
            default(config, "output_temperature", nothing),
            0.0, # losses
        )
    end
end

function initialise!(unit::CHPP, sim_params::Dict{String,Any})
    set_storage_transfer!(
        unit.input_interfaces[unit.m_fuel_in],
        default(
            unit.controller.parameter, "unload_storages " * String(unit.m_fuel_in), true
        )
    )
    set_storage_transfer!(
        unit.output_interfaces[unit.m_heat_out],
        default(
            unit.controller.parameter, "load_storages " * String(unit.m_heat_out), true
        )
    )
    set_storage_transfer!(
        unit.output_interfaces[unit.m_el_out],
        default(
            unit.controller.parameter, "load_storages " * String(unit.m_el_out), true
        )
    )

    unit.energy_to_plr = create_plr_lookup_tables(unit, sim_params)
end

function control(
    unit::CHPP,
    components::Grouping,
    sim_params::Dict{String,Any}
)
    move_state(unit, components, sim_params)
    set_temperature!(
        unit.output_interfaces[unit.m_heat_out],
        nothing,
        unit.output_temperature,
    )
end

function set_max_energies!(unit::CHPP, fuel_in::Float64, el_out::Float64, heat_out::Float64)
    set_max_energy!(unit.input_interfaces[unit.m_fuel_in], fuel_in)
    set_max_energy!(unit.output_interfaces[unit.m_el_out], el_out)
    set_max_energy!(unit.output_interfaces[unit.m_heat_out], heat_out)
end

<<<<<<< HEAD
function check_gas_in(
    unit::CHPP,
    sim_params::Dict{String,Any}
)
    if unit.controller.parameter["consider_m_gas_in"] == true
        if (unit.input_interfaces[unit.m_gas_in].source.sys_function == sf_transformer  # CHP has direct connection to a transfomer..
            && unit.input_interfaces[unit.m_gas_in].max_energy === nothing              # ...and none of them have had their potential step
        )
            return (Inf)
        else
            exchanges = balance_on(
                unit.input_interfaces[unit.m_gas_in],
                unit.input_interfaces[unit.m_gas_in].source
            )
            potential_energy_gas = balance(exchanges) + energy_potential(exchanges)
            if potential_energy_gas <= sim_params["epsilon"]
                return (nothing)
            end
            return (potential_energy_gas)
        end
    else
        return (Inf)
    end
end

function check_el_out(
    unit::CHPP,
    sim_params::Dict{String,Any}
)
    if unit.controller.parameter["consider_m_el_out"] == true
        if (unit.output_interfaces[unit.m_el_out].target.sys_function == sf_transformer  # CHP has direct connection to a transfomer..
            && unit.output_interfaces[unit.m_el_out].max_energy === nothing              # ...and none of them have had their potential step
        )
            return (-Inf)
        else
            exchanges = balance_on(
                unit.output_interfaces[unit.m_el_out],
                unit.output_interfaces[unit.m_el_out].target
            )
            potential_energy_el = balance(exchanges) + energy_potential(exchanges)
            if potential_energy_el >= -sim_params["epsilon"]
                return (nothing)
            end
            return (potential_energy_el)
        end
    else
        return (-Inf)
    end
end

function check_heat_out(
    unit::CHPP,
    sim_params::Dict{String,Any}
)
    if unit.controller.parameter["consider_m_heat_out"] == true
        if (unit.output_interfaces[unit.m_heat_out].target.sys_function == sf_transformer  # CHP has direct connection to a transfomer..
            && unit.output_interfaces[unit.m_heat_out].max_energy === nothing              # ...and none of them have had their potential step
        )
            return (-Inf)
        else
            exchanges = balance_on(
                unit.output_interfaces[unit.m_heat_out],
                unit.output_interfaces[unit.m_heat_out].target
            )
            potential_energy_heat_out = balance(exchanges) + energy_potential(exchanges)
            if potential_energy_heat_out >= -sim_params["epsilon"]
                return (nothing)
            end
            return (potential_energy_heat_out)
        end
    else
        return (-Inf)
    end
end

=======
>>>>>>> bd27db61
function calculate_energies(
    unit::CHPP,
    sim_params::Dict{String,Any},
)::Tuple{Bool, Vector{Floathing}}
    # check operational state for strategy storage_driven
    if (
        unit.controller.strategy == "storage_driven"
        && unit.controller.state_machine.state != 2
    )
        return (false, [])
    end

    # get max PLR of external profile, if any
    max_plr = (
        unit.controller.parameter["operation_profile_path"] === nothing
        ? 1.0
        : value_at_time(unit.controller.parameter["operation_profile"], sim_params["time"])
    )
    if max_plr <= 0.0
        return (false, [])
    end

    return calculate_energies_for_plrde(
        unit, sim_params, unit.min_power_fraction, max_plr
    )
end

function potential(
    unit::CHPP,
    sim_params::Dict{String,Any}
)
    success, energies = calculate_energies(unit, sim_params)

    if !success
        set_max_energies!(unit, 0.0, 0.0, 0.0)
    else
        set_max_energies!(unit, energies[1], energies[2], energies[3])
    end
end

function process(unit::CHPP, sim_params::Dict{String,Any})
    success, energies = calculate_energies(unit, sim_params)

    if !success
        set_max_energies!(unit, 0.0, 0.0, 0.0)
        return
    end

    sub!(unit.input_interfaces[unit.m_fuel_in], energies[1])
    add!(unit.output_interfaces[unit.m_el_out], energies[2])
    add!(unit.output_interfaces[unit.m_heat_out], energies[3])

    unit.losses = energies[1] - energies[2] - energies[3]
end

function output_values(unit::CHPP)::Vector{String}
    return [string(unit.m_fuel_in)*" IN",
            string(unit.m_el_out)*" OUT",
            string(unit.m_heat_out)*" OUT",
            "Losses"]
end

function output_value(unit::CHPP, key::OutputKey)::Float64
    if key.value_key == "IN"
        return calculate_energy_flow(unit.input_interfaces[key.medium])
    elseif key.value_key == "OUT"
        return calculate_energy_flow(unit.output_interfaces[key.medium])
    elseif key.value_key == "Losses"
        return unit.losses
    end
    throw(KeyError(key.value_key))
end

export CHPP<|MERGE_RESOLUTION|>--- conflicted
+++ resolved
@@ -145,84 +145,6 @@
     set_max_energy!(unit.output_interfaces[unit.m_heat_out], heat_out)
 end
 
-<<<<<<< HEAD
-function check_gas_in(
-    unit::CHPP,
-    sim_params::Dict{String,Any}
-)
-    if unit.controller.parameter["consider_m_gas_in"] == true
-        if (unit.input_interfaces[unit.m_gas_in].source.sys_function == sf_transformer  # CHP has direct connection to a transfomer..
-            && unit.input_interfaces[unit.m_gas_in].max_energy === nothing              # ...and none of them have had their potential step
-        )
-            return (Inf)
-        else
-            exchanges = balance_on(
-                unit.input_interfaces[unit.m_gas_in],
-                unit.input_interfaces[unit.m_gas_in].source
-            )
-            potential_energy_gas = balance(exchanges) + energy_potential(exchanges)
-            if potential_energy_gas <= sim_params["epsilon"]
-                return (nothing)
-            end
-            return (potential_energy_gas)
-        end
-    else
-        return (Inf)
-    end
-end
-
-function check_el_out(
-    unit::CHPP,
-    sim_params::Dict{String,Any}
-)
-    if unit.controller.parameter["consider_m_el_out"] == true
-        if (unit.output_interfaces[unit.m_el_out].target.sys_function == sf_transformer  # CHP has direct connection to a transfomer..
-            && unit.output_interfaces[unit.m_el_out].max_energy === nothing              # ...and none of them have had their potential step
-        )
-            return (-Inf)
-        else
-            exchanges = balance_on(
-                unit.output_interfaces[unit.m_el_out],
-                unit.output_interfaces[unit.m_el_out].target
-            )
-            potential_energy_el = balance(exchanges) + energy_potential(exchanges)
-            if potential_energy_el >= -sim_params["epsilon"]
-                return (nothing)
-            end
-            return (potential_energy_el)
-        end
-    else
-        return (-Inf)
-    end
-end
-
-function check_heat_out(
-    unit::CHPP,
-    sim_params::Dict{String,Any}
-)
-    if unit.controller.parameter["consider_m_heat_out"] == true
-        if (unit.output_interfaces[unit.m_heat_out].target.sys_function == sf_transformer  # CHP has direct connection to a transfomer..
-            && unit.output_interfaces[unit.m_heat_out].max_energy === nothing              # ...and none of them have had their potential step
-        )
-            return (-Inf)
-        else
-            exchanges = balance_on(
-                unit.output_interfaces[unit.m_heat_out],
-                unit.output_interfaces[unit.m_heat_out].target
-            )
-            potential_energy_heat_out = balance(exchanges) + energy_potential(exchanges)
-            if potential_energy_heat_out >= -sim_params["epsilon"]
-                return (nothing)
-            end
-            return (potential_energy_heat_out)
-        end
-    else
-        return (-Inf)
-    end
-end
-
-=======
->>>>>>> bd27db61
 function calculate_energies(
     unit::CHPP,
     sim_params::Dict{String,Any},
