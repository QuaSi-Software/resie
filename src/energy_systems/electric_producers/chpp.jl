--- conflicted
+++ resolved
@@ -68,13 +68,8 @@
     components::Grouping,
     sim_params::Dict{String,Any}
 )
-<<<<<<< HEAD
     move_state(unit, components, sim_params)
-    unit.output_interfaces[unit.m_heat_out].temperature = highest_temperature(unit.output_temperature, unit.output_interfaces[unit.m_heat_out].temperature)
-=======
-    move_state(unit, components, parameters)
     unit.output_interfaces[unit.m_heat_out].temperature = highest(unit.output_temperature, unit.output_interfaces[unit.m_heat_out].temperature)
->>>>>>> 3bd99eae
 end
 
 function set_max_energies!(unit::CHPP, gas_in::Float64, el_out::Float64, heat_out::Float64)
@@ -99,19 +94,13 @@
                 unit.input_interfaces[unit.m_gas_in],
                 unit.input_interfaces[unit.m_gas_in].source
             )
-<<<<<<< HEAD
-            potential_energy_gas = exchange.balance + exchange.energy_potential
-            potential_storage_gas = exchange.storage_potential
-            if (unit.controller.parameter["unload_storages"] ? potential_energy_gas + potential_storage_gas : potential_energy_gas) <= sim_params["epsilon"]
-=======
             potential_energy_gas = balance(exchanges) + energy_potential(exchanges)
             potential_storage_gas = storage_potential(exchanges)
             if (
                 unit.controller.parameter["unload_storages"]
                 ? potential_energy_gas + potential_storage_gas
                 : potential_energy_gas
-            ) <= parameters["epsilon"]
->>>>>>> 3bd99eae
+            ) <= sim_params["epsilon"]
                 return (nothing, nothing)
             end
             return (potential_energy_gas, potential_storage_gas)
@@ -125,17 +114,7 @@
     unit::CHPP,
     sim_params::Dict{String,Any}
 )
-<<<<<<< HEAD
     if unit.controller.parameter["consider_m_el_out"] == true
-        exchange = balance_on(
-            unit.output_interfaces[unit.m_el_out],
-            unit.output_interfaces[unit.m_el_out].target
-        )
-        potential_energy_el = exchange.balance + exchange.energy_potential
-        potential_storage_el = exchange.storage_potential
-        if (unit.controller.parameter["unload_storages"] ? potential_energy_el + potential_storage_el : potential_energy_el) >= -sim_params["epsilon"]
-=======
-    if unit.controller.parameter["m_el_out"] == true
         exchanges = balance_on(
             unit.output_interfaces[unit.m_el_out],
             unit.output_interfaces[unit.m_el_out].target
@@ -146,8 +125,7 @@
             unit.controller.parameter["unload_storages"]
             ? potential_energy_el + potential_storage_el
             : potential_energy_el
-        ) >= -parameters["epsilon"]
->>>>>>> 3bd99eae
+        ) >= -sim_params["epsilon"]
             return (nothing, nothing)
         end
         return (potential_energy_el, potential_storage_el)
@@ -160,17 +138,7 @@
     unit::CHPP,
     sim_params::Dict{String,Any}
 )
-<<<<<<< HEAD
     if unit.controller.parameter["consider_m_heat_out"] == true
-        exchange = balance_on(
-            unit.output_interfaces[unit.m_heat_out],
-            unit.output_interfaces[unit.m_heat_out].target
-        )
-        potential_energy_heat_out = exchange.balance + exchange.energy_potential
-        potential_storage_heat_out = exchange.storage_potential
-        if (unit.controller.parameter["load_storages"] ? potential_energy_heat_out + potential_storage_heat_out : potential_energy_heat_out) >= -sim_params["epsilon"]
-=======
-    if unit.controller.parameter["m_heat_out"] == true
         exchanges = balance_on(
             unit.output_interfaces[unit.m_heat_out],
             unit.output_interfaces[unit.m_heat_out].target
@@ -181,8 +149,7 @@
             unit.controller.parameter["load_storages"]
             ? potential_energy_heat_out + potential_storage_heat_out
             : potential_energy_heat_out
-        ) >= -parameters["epsilon"]
->>>>>>> 3bd99eae
+        ) >= -sim_params["epsilon"]
             return (nothing, nothing)
         end
         return (potential_energy_heat_out, potential_storage_heat_out)
