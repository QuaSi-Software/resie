--- conflicted
+++ resolved
@@ -110,65 +110,6 @@
         register_media([m_heat_out])
 
         return new(uac, # uac
-<<<<<<< HEAD
-            Controller(default(config, "control_parameters", nothing)),
-            sf_bounded_source, # sys_function
-            InterfaceMap(), # input_interfaces
-            InterfaceMap(m_heat_out => nothing), # output_interfaces
-            m_heat_out, # medium name of output interface
-            # collector installation
-            config["collector_gross_area"], # gross area of collector
-            config["tilt_angle"], # tilt angle
-            config["azimuth_angle"], # azimuth angle or orientation angle
-            default(config, "ground_reflectance", 0.2), # reflectance of the ground around the collector
-            # collector parameters
-            config["eta_0_b"],
-            vcat([10, 20, 30, 40, 50, 60, 70, 80, 90]', config["K_b_t_array"]', config["K_b_l_array"]'),
-                # row1: angle 0° to 90°/vertical/west, 
-                # row2: transversal/tilt, 
-                # row3: longitudinal/azimuth/orientation
-            ([], []), # initialise Interpolation functions for K_b
-            1, # Calculate K_b from K_b_array in control()
-            config["K_d"], # collector parameter for diffuse irradiance 
-            config["a_params"], # collector sim_params a1 to a8 corresponding to EN ISO 9806:2017
-            5.670374419 * 10^-8, # Stefan Boltzmann Constant
-            default(config, "vol_heat_capacity", 4.2e6), # volumetric heat capacity of the fluid in the collector in [J/(m³*K)]
-            # weather profiles
-            ambient_temperature_profile,
-            beam_solar_hor_irradiance_profile,
-            diffuse_solar_hor_irradiance_profile,
-            long_wave_irradiance_profile,
-            wind_speed_profile,
-            # weather parameters
-            default(config, "wind_speed_reduction", 0.5), # adjust the wind speed by this factor to account for different wind conditions compared to measured wind speed at 10m height
-            const_ambient_temperature, # ambient temperature [°C]
-            0.0, # beam_solar_irradiance in collector plane [W/m²]
-            0.0, # diffuse_solar_irradiance_in_plane [W/m²]
-            const_wind_speed, # wind_speed multiplied with wind speed reduction [m/s]
-            const_beam_solar_hor_irradiance, # beam horizontal irradiance [W/m²]
-            const_diffuse_hor_irradiance, # diffuse horizontal irradiance [W/m²]
-            const_long_wave_irradiance, # long wave irradiance [W/m²]
-            0.0, # direct_normal_irradiance calculated from sun position [W/m²]
-            # operation parameters
-            default(config, "delta_T", nothing), # delta_T between input and output temperature in [K]
-            default(config, "spec_flow_rate", nothing), # nominal specific volume flow of the thermal collector in [m³/(m²*s)]
-            default(config, "delta_T_min", 2), # minimal delta_T between input and output temperature for the collector to start producing energy in K; used together with spec_flow_rate
-            default(config, "spec_flow_rate_min", 0.000002), # minimal specific volume flow of the thermal collector to start producing energy in m³/(m²*s); used together with delta_T
-            # results
-            0.0, # energy that was removed from the system in current time step
-            0.0, # output temperature in current time step, calculated in control()
-            0.0, # average temperature in current time step, calculated in control()
-            0.0, # average temperature from last time step, calculated in control()
-            0.0, # actual flow rate resulting from simulation and used energy
-            # internal parameters for temperature layers
-            [], # list of available_energies in for each component connected to the collector
-            [], # list of average_temperatures in for each component connected to the collector
-            [], # list of output_temperatures in for each component connected to the collector
-            [], # list of runtimes at different temperature levels for each component connected to the collector
-            Dict{Temperature,Tuple}(), # list of all calculated output temperature and output energy pairs
-            [], # uacs for which energy was calculated
-            10.0)
-=======
                    Controller(default(config, "control_parameters", nothing)),
                    sf_bounded_source, # sys_function
                    InterfaceMap(), # input_interfaces
@@ -226,7 +167,6 @@
                    Dict{Temperature,Tuple}(), # list of all calculated output temperature and output energy pairs
                    [], # uacs for which energy was calculated
                    10.0)
->>>>>>> c0da1627
     end
 end
 
@@ -588,19 +528,11 @@
 """
 function get_stagnation_temperature(unit::SolarthermalCollector, sim_params::Dict{String,Any})::Temperature
     stagnation_temp = find_zero((t_avg -> spec_thermal_power_func(t_avg, t_avg, unit.last_average_temperature,
-<<<<<<< HEAD
-                                                                        0, unit, sim_params["time_step_seconds"]),
-                                        t_avg -> derivate_spec_thermal_power_func(t_avg, 0, unit,
-                                                                                sim_params["time_step_seconds"], 0)),
-                                    unit.last_average_temperature,
-                                    Roots.Newton())
-=======
                                                                   0, unit, sim_params["time_step_seconds"]),
                                  t_avg -> derivate_spec_thermal_power_func(t_avg, 0, unit,
-                                                                           sim_params["time_step_seconds"])),
+                                                                           sim_params["time_step_seconds"], 0)),
                                 unit.last_average_temperature,
                                 Roots.Newton())
->>>>>>> c0da1627
     return stagnation_temp
 end
 
