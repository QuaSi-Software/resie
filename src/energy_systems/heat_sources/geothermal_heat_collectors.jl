--- conflicted
+++ resolved
@@ -179,7 +179,7 @@
                    #                                                       "detailed" with calculated fluid-to-soil resistance in every time step are available.
                    default(config, "pipe_soil_thermal_resistance", 0.1), # thermal resistance in [(m K)/W], only for model_type = simplified
                    0.0,                                                  # global_radiation_power [W/m^2]: solar global radiation on horizontal surface, to be read in from weather-profile
-                   5.6697e-8,                                            # boltzmann_constant [W/(m^2 K^4)]: Stefan–Boltzmann-Constant
+                   5.6697e-8,                                            # boltzmann_constant [W/(m^2 K^4)]: Stefan-Boltzmann-Constant
                    default(config, "surface_emissivity", 0.9),           # surface_emissivity [-]: emissivity on ground surface
                    Array{Float64}(undef, 0),                             # dx [m] horizontal dimension parallel to ground sourface and orthogonal to pipe
                    Array{Float64}(undef, 0),                             # dy [m] vertical dimension orthogonal to ground surface and orthgonal to pipe
@@ -224,9 +224,9 @@
 
     # calculate max_energy
     A_collector = unit.pipe_length * unit.pipe_spacing * unit.number_of_pipes
-    unit.max_output_energy = watt_to_wh(unit.max_output_power * A_collector)
+    unit.max_output_energy = sim_params["watt_to_wh"](unit.max_output_power * A_collector)
     if unit.regeneration
-        unit.max_input_energy = watt_to_wh(unit.max_input_power * A_collector)
+        unit.max_input_energy = sim_params["watt_to_wh"](unit.max_input_power * A_collector)
     else
         unit.max_input_energy = 0.0
     end
@@ -508,11 +508,7 @@
 
     # get ambient temperature and global radiation from profile for current time step if needed
     unit.ambient_temperature = Profiles.value_at_time(unit.ambient_temperature_profile, sim_params)
-<<<<<<< HEAD
     unit.global_radiation_power = Profiles.power_at_time(unit.global_radiation_profile, sim_params) # W/m^2
-=======
-    unit.global_radiation = sim_params["wh_to_watts"](Profiles.value_at_time(unit.global_radiation_profile, sim_params))  # from Wh/m^2 to W/m^2
->>>>>>> e204cc8d
 
     unit.current_output_temperature = unit.fluid_temperature + unit.unloading_temperature_spread / 2
     unit.current_output_temperature = highest(unit.fluid_min_output_temperature, unit.current_output_temperature)
@@ -534,7 +530,6 @@
     end
 end
 
-<<<<<<< HEAD
 function calculate_new_temperature_field!(unit::GeothermalHeatCollector, q_in_out::Float64, sim_params)
     function determine_soil_heat_conductivity(h1::Int, i1::Int, h2::Int, i2::Int)
         if unit.t1[h1, i1] >= unit.phase_change_upper_boundary_temperature
@@ -567,7 +562,8 @@
         pipe_thermal_resistance_length_specific = unit.pipe_soil_thermal_resistance
     elseif unit.model_type == "detailed"
         # calculate heat transfer coefficient and thermal resistance
-        unit.alpha_fluid_pipe, unit.fluid_reynolds_number = calculate_alpha_pipe(unit, q_in_out)
+        unit.alpha_fluid_pipe, unit.fluid_reynolds_number = calculate_alpha_pipe(unit, q_in_out,
+                                                                                 sim_params["wh_to_watts"])
 
         # calculation of pipe_thermal_resistance_length_specific with the approach by TRNSYS Type 710 publication
         k = 1 / ((unit.pipe_d_o / (unit.alpha_fluid_pipe * unit.pipe_d_i) +
@@ -581,7 +577,7 @@
     unit.temp_field_output[Int(sim_params["time"] / sim_params["time_step_seconds"]) + 1, :, :] = copy(unit.t1)
 
     # calculate specific heat extraction for 1 pipe per length
-    specific_heat_flux_pipe = wh_to_watts(q_in_out) / (unit.pipe_length * unit.number_of_pipes)   # [W/m]
+    specific_heat_flux_pipe = sim_params["wh_to_watts"](q_in_out) / (unit.pipe_length * unit.number_of_pipes)   # [W/m]
     q_in_out_surrounding = specific_heat_flux_pipe * unit.pipe_length   # [W/pipe]
 
     # calculate effective mean sky temperature (sky radiative temperature) according to Stefan-Boltzmann law assuming 
@@ -609,43 +605,6 @@
 
                 unit.t2[h - 1, i], unit.cp[h - 1, i] = freezing(unit, unit.t1[h - 1, i], unit.t2[h - 1, i], unit.cp[h - 1, i], sim_params)
 
-=======
-function calculate_new_temperature_field!(unit::GeothermalHeatCollector, q_in_out::Float64)
-    
-    # calculate heat transfer coefficient and thermal resistance
-    alpha_fluid, unit.fluid_reynolds_number = calculate_alpha_pipe(unit, q_in_out, sim_params["wh_to_watts"])   
-
-    # calculation of pipe_thermal_resistance_length_specific with the approach by type 710 publication
-    pipe_thermal_resistance_length_specific = (4 / pi * 
-                                              (unit.pipe_d_o / (alpha_fluid * unit.pipe_d_i) + 
-                                              (log(unit.pipe_d_o / unit.pipe_d_i) * unit.pipe_d_o) / (2 * unit.pipe_heat_conductivity) + 
-                                              unit.dx[2] / (2 * unit.soil_heat_conductivity))) / 
-                                              (2 * pi * unit.pipe_radius_outer)
-    
-    # calculate fluid temperature
-    h = 1
-    for h = 1: (length(unit.dy)) 
-        for i =1:2  
-            if unit.fluid[h,i] == 1         
-                # calculate specific heat extraction for 1 pipe per length
-                specific_heat_flux_pipe = (sim_params["wh_to_watts"](q_in_out) / (unit.pipe_length*unit.number_of_pipes))
-                unit.fluid_temperature = unit.average_temperature_adjacent_to_pipe + pipe_thermal_resistance_length_specific * specific_heat_flux_pipe     # "+", because specific_heat_flux_pipe is negative during heat extraction.        
-                    
-                unit.t2[h,i] = unit.fluid_temperature
-                
-                Volume_adjacent_to_pipe = ((unit.dx[i]+unit.dx[i+1]/2) *                               # total x-Direction
-                                          (unit.dy[h-2]/2+unit.dy[h-1]+unit.dy[h]+unit.dy[h+1]/2) -    # total y-Direction
-                                          (pi*unit.dy[h]^2/2))*unit.dz                                 # 1/2 Area pipe.          
-                
-                q_in_out_surrounding = sim_params["wh_to_watts"](q_in_out) / (unit.number_of_pipes)
-                
-                # upper node               
-                unit.t2[h-1,i] = unit.t1[h-1,i] +      
-                                 (unit.dz * unit.dx[i]/2 * unit.soil_heat_conductivity_vector[h] * (unit.t1[h-2, i]-unit.t1[h-1,i])/(unit.dy[h-2]) +  # heat conduction in negative y-direction
-                                 1/16* q_in_out_surrounding)  *                                                                                       # heat source / sink
-                                 unit.dt * 1/(unit.soil_density_vector[h] * unit.cp1[h,i] * Volume_adjacent_to_pipe/5)                                                               
-                
->>>>>>> e204cc8d
                 # lower node
                 unit.t2[h + 1, i] = unit.t1[h + 1, i] +
                                     (unit.dz * unit.dx[i] * determine_soil_heat_conductivity(h + 1, i, h + 2, i) *  (unit.t1[h + 2, i] - unit.t1[h + 1, i]) / unit.dy_mesh[h + 1] +  # heat conduction in positive y-direction
@@ -951,8 +910,8 @@
 
 function calculate_Nu_laminar(unit::GeothermalHeatCollector, fluid_reynolds_number::Float64)
     if unit.nusselt_approach == "Ramming"
-        # Approach used in Ramming 2007 from Elsner, Norbert; Fischer, Siegfried; Huhn, Jörg; „Grundlagen der
-        # Technischen Thermodynamik“,  Band 2 Wärmeübertragung, Akademie Verlag, Berlin 1993. 
+        # Approach used in Ramming 2007 from Elsner, Norbert; Fischer, Siegfried; Huhn, Jörg; "Grundlagen der
+        # Technischen Thermodynamik",  Band 2 Wärmeübertragung, Akademie Verlag, Berlin 1993. 
         k_a = 1.1 - 1 / (3.4 + 0.0667 * unit.fluid_prandtl_number)
         k_n = 0.35 + 1 / (7.825 + 2.6 * sqrt(unit.fluid_prandtl_number))
 
@@ -979,7 +938,7 @@
 
 function calculate_Nu_turbulent(unit::GeothermalHeatCollector, fluid_reynolds_number::Float64)
     # Approached used from Gnielinski in: V. Gnielinski: Ein neues Berechnungsverfahren für die Wärmeübertragung 
-    # im Übergangsbereich zwischen laminarer und turbulenter Rohrströmung. Forsch im Ing Wes 61:240–248, 1995. 
+    # im Übergangsbereich zwischen laminarer und turbulenter Rohrströmung. Forsch im Ing Wes 61:240-248, 1995. 
     zeta = (1.8 * log(fluid_reynolds_number) - 1.5)^-2
     nusselt_turbulent = (zeta / 8 * fluid_reynolds_number * unit.fluid_prandtl_number) /
                         (1 + 12.7 * sqrt(zeta / 8) * (unit.fluid_prandtl_number^(2 / 3) - 1))
