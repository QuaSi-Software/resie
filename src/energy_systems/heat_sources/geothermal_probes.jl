"""
Implementation of geothermal probes.
This implementations acts as storage as it can produce and load energy.
"""
<<<<<<< HEAD

mutable struct GeothermalProbes <: ControlledComponent
=======
mutable struct GeothermalProbes <: Component
>>>>>>> 2c4bec76
    uac::String
    controller::Controller
    sys_function::SystemFunction
    input_interfaces::InterfaceMap
    output_interfaces::InterfaceMap
    m_heat_in::Symbol
    m_heat_out::Symbol

    unloading_temperature_spread::Temperature
    loading_temperature::Temperature
    loading_temperature_spread::Temperature
    max_output_power::Float64
    max_input_power::Float64
    regeneration::Bool
    max_output_energy::Float64
    max_input_energy::Float64
    current_output_temperature::Temperature
    current_input_temperature::Temperature  
    soil_undisturbed_ground_temperature::Temperature
    soil_heat_conductivity::Float64
    borehole_thermal_resistance::Float64
    g_function::Vector{Float64}
    time_index::Int
    fluid_temperature::Temperature
    borehole_current_wall_temperature::Temperature

    energy_in_out_per_probe_meter::Vector{Float64}
    energy_in_out_difference_per_probe_meter::Vector{Float64}

    probe_depth::Float64
    number_of_probes::Int
    probe_type::Int

    pipe_diameter_outer::Float64
    pipe_diameter_inner::Float64
    radius_pipe_inner::Float64
    radius_pipe_outer::Float64
    radius_borehole::Float64
    distance_pipe_center::Float64

    fluid_specific_heat_capacity::Float64
    fluid_density::Float64
    fluid_kinematic_viscosity::Float64
    fluid_heat_conductivity::Float64
    fluid_prandtl_number::Float64

    grout_heat_conductivity::Float64
    pipe_heat_conductivity::Float64

    borehole_diameter::Float64
    shank_spacing::Float64

    fluid_reynolds_number::Float64

    function GeothermalProbes(uac::String, config::Dict{String,Any}, sim_params::Dict{String,Any})
        m_heat_in = Symbol(default(config, "m_heat_in", "m_h_w_ht1"))
        m_heat_out = Symbol(default(config, "m_heat_out", "m_h_w_lt1"))
        register_media([m_heat_in, m_heat_out])
<<<<<<< HEAD
    
        # Current solution to get g-function values.
        # read g-function .txt file
        file = open("C:/Users/steinacker/Lokal/git_Resie/src/energy_systems/heat_sources/g_ges_vector.txt", "r") # TODO
            g_function = Vector{Float64}()
            for line in eachline(file)
                push!(g_function, parse(Float64, line))
            end
        close(file)
=======
        
        ambient_temperature_profile = get_ambient_temperature_profile_from_config(config, sim_params, uac)
>>>>>>> 2c4bec76

        return new(
            uac,                     # uac
            controller_for_strategy( # controller
                config["strategy"]["name"], config["strategy"], sim_params
            ),
            sf_storage,              # sys_function
            InterfaceMap(            # input_interfaces
                m_heat_in => nothing
            ),
            InterfaceMap(            # output_interfaces
                m_heat_out => nothing
            ),
            m_heat_in,                      # medium name of input interface
            m_heat_out,                     # medium name of output interface

            default(config, "unloading_temperature_spread", 3),   # temperature spread between forward and return flow during unloading, within one probe!
            default(config, "loading_temperature", nothing),      # nominal high temperature for loading geothermal probe storage, can also be set from other end of interface
            default(config, "loading_temperature_spread", 3),     # temperature spread between forward and return flow during loading, within one probe!
            default(config, "max_output_power", 50),  # maximum output power in W/m probe
            default(config, "max_input_power", 50),   # maximum input power in W/m probe
            default(config, "regeneration", true),    # flag if regeneration should be taken into account
            0.0,                                      # max_output_energy in every time step, calculated in control()
            0.0,                                      # max_input_energy in every time step, calculated in control()
            0.0,                                      # output temperature in current time step, calculated in control()
            0.0,                                      # input temperature in current time step, calculated in control()
            default(config, "soil_undisturbed_ground_temperature", 11.0),    # Considered as constant
            default(config, "soil_heat_conductivity", 1.5),                  # Heat conductivity of surrounding soil, homogenous and constant
            default(config, "borehole_thermal_resistance", 0.10),            # thermal resistance in (m K)/W
            g_function,                             # pre-calculated multiscale g-function. Calculated in pre-processing.
            0,                                      # index of current time step to get access on time dependent g-function values
            0.0,                                    # average fluid temperature
            4.0,                                    # set boreholewall-starting-temperature TODO
            
            [],                                     # vector to hold specific energy sum (in and out) per probe meter in each time step
            [],                                     # vector to hold specific energy per probe meter as difference for each step, used for g-function approach 

            default(config, "probe_depth", 150.0),  # depth (or length) of a single geothermal probe
            36,                                     # number of geothermal probes in the borefield TODO
            default(config, "probe_type", 2),       # probe type: 1: single U-pipe in one probe, 2: double U-pipe in one probe

            default(config, "pipe_diameter_outer", 0.032),  # outer pipe diameter
            default(config, "pipe_diameter_inner", 0.026),  # inner pipe diameter
            0.0,                                            # radius_pipe_inner, will be calculated in initialization
            0.0,                                            # radius_pipe_outer, will be calculated in initialization
            0.0,                                            # radius_borehole, will be calculated in initialization
            0.0,                                            # distance_pipe_center, will be calculated in initialization
                    
            default(config, "fluid_specific_heat_capacity", 3800.0), # specific heat capacity brine at 0 °C (25 % glycol 75 % water (interpolated)) 
            default(config, "fluid_density", 1045.0),                # density brine at 0 °C (25 % glycol 75 % water (interpolated))
            default(config, "fluid_kinematic_viscosity", 3.9e-6),    # viscosity brine at 0 °C (25 % glycol 75 % water (interpolated)) 
            default(config, "fluid_heat_conductivity", 0.5) ,        # heat conductivity brine at 0 °C (25 % glycol 75 % water (interpolated))
            default(config, "fluid_prandtl_number", 30.0),           # prandtl-number brine at 0 °C (25 % glycol 75 % water (interpolated)) 
            
            default(config, "grout_heat_conductivity", 2.0),         # lambda grout / filling material in W/(mK)   
            default(config, "pipe_heat_conductivity", 0.42),         # lambda of inner pipes

            default(config, "borehole_diameter", 0.15),              # borehole diameter in m.
            default(config, "shank_spacing", 0.1),                   # shank-spacing = distance between inner pipes in borehole, diagonal through borehole center. Needed for calculation of thermal borehole resistance.

            0.0        # Reynoldsnumber. To be calculated in function later.
            )
    end
end

function control(
    unit::GeothermalProbes,
    components::Grouping,
    sim_params::Dict{String,Any}
)
<<<<<<< HEAD
    # time index, necessary for g-function approach
    unit.time_index = unit.time_index + 1 

    # Initialization
    if unit.time_index == 1
        # TODO add preprocessing and move to init()

        unit.energy_in_out_per_probe_meter = zeros(219000)  # TODO change to global number of time steps 
        unit.energy_in_out_difference_per_probe_meter = zeros(219000) # TODO change to global number of time steps 
=======
    # in case there is a state machine for geothermal probes
    move_state(unit, components, sim_params)

    # get ambient temperature from profile for current time step if needed (probably only for geothermal collectors)
    unit.ambient_temperature = Profiles.value_at_time(unit.ambient_temperature_profile, sim_params["time"])
>>>>>>> 2c4bec76

        unit.max_input_energy = watt_to_wh(unit.max_input_power * unit.probe_depth * unit.number_of_probes)  
        unit.max_output_energy = watt_to_wh(unit.max_output_power * unit.probe_depth * unit.number_of_probes)  

<<<<<<< HEAD
        unit.radius_pipe_inner = unit.pipe_diameter_inner / 2
        unit.radius_pipe_outer = unit.pipe_diameter_outer / 2
        unit.radius_borehole = unit.borehole_diameter / 2
        unit.distance_pipe_center = unit.shank_spacing / 2
    
    end

    # get output temperature for energy output and set temperature and max_energy to output interface
    unit.current_output_temperature = unit.fluid_temperature + unit.unloading_temperature_spread/2
    unit.output_interfaces[unit.m_heat_out].temperature = highest_temperature(
                                                          unit.current_output_temperature,
                                                          unit.output_interfaces[unit.m_heat_out].temperature
                                                          )
=======
    # calculate maximum possible output temperatures for energy output and set temperature to output interface 
    # (make sure, that a possibly higher temeprature that is already written in the interface is not overwritten)
    unit.current_output_temperature = current_output_temperature(unit) # of geothermal probe field
    unit.output_interfaces[unit.m_heat_out].temperature = highest(
                                                                            unit.current_output_temperature, 
                                                                            unit.output_interfaces[unit.m_heat_out].temperature
                                                                            )
   
    # get input temperature for energy input (regeneration) and set temperature to input interface
    # (currently from user input or from lowest temperature in probe field...)
    # (make sure, that a possibly higher temperature that is already written in the interface is not overwritten)
    if unit.regeneration
        unit.current_input_temperature = current_input_temperature(unit) # of geothermal probe field 
        unit.input_interfaces[unit.m_heat_in].temperature = highest(
                                                                                unit.current_input_temperature,
                                                                                unit.input_interfaces[unit.m_heat_in].temperature
                                                                                )
    end                                                                        
>>>>>>> 2c4bec76

    # calculate maximum energy that is possible in current time step
        # sets max_energy to zero if requested/available temperature does not fit to temperature of geothermal probe field.
        # This works as the control step of transformers is always calculated earlier than the one of storages. If temperatures
        # are written to the connected interface by a transformer, this is already done at this point.
    if unit.output_interfaces[unit.m_heat_out].temperature > unit.current_output_temperature
        max_output_energy = 0.0  # no energy can be provided if requested temperature is higher than max. temperature of probe field
    else
        max_output_energy = unit.max_output_energy
    end

    # set max_energy to output interface to provide information for connected components
    set_max_energy!(unit.output_interfaces[unit.m_heat_out], max_output_energy)

    # get input temperature for energy input (regeneration) and set temperature and max_energy to input interface
    if unit.regeneration
        unit.current_input_temperature = unit.fluid_temperature - unit.loading_temperature_spread/2 # of geothermal probe field 
        unit.input_interfaces[unit.m_heat_in].temperature = highest_temperature(
                                                                                unit.current_input_temperature,
                                                                                unit.input_interfaces[unit.m_heat_in].temperature
                                                                                )
        
        if unit.input_interfaces[unit.m_heat_in].temperature < unit.current_input_temperature
            max_input_energy = 0.0 # no energy can be taken if available temperature is less than minimum possible temperature to load the probe field
        else
            max_input_energy = unit.max_input_energy
        end

        set_max_energy!(unit.input_interfaces[unit.m_heat_in], max_input_energy)
    end                                                                        

end

# function to calculate current new boreholewall temperature with g-functions
function calculate_new_boreholewall_temperature!(unit::GeothermalProbes)

<<<<<<< HEAD
    # R_B with Hellström (thermal borehole resistance)
    # calculate convective heat transfer coefficient alpha in pipie
    alpha_fluid, unit.fluid_reynolds_number = calculate_alpha_pipe(unit::GeothermalProbes)
=======
# function that calculates current (minimum possible) input temperature of probe field that should be provided for regeneration 
# (higher temperature is always possible, here the minimum should be calculated!)
# currenlty only a dummy implementation!!
function current_input_temperature(unit::GeothermalProbes)::Temperature
    input_temperature = highest(minimum(unit.temperature_field)+unit.loading_temperature_spread, unit.loading_temperature ) 
    # could be the lowest outer borewhole temperature plot the given temperature spread or a user-specified loading_temperature if given
    return input_temperature
end
>>>>>>> 2c4bec76

    # calculate effective thermal borehole resistance by multipole method (Hellström 1991) depending on alpha
    sigma = (unit.grout_heat_conductivity - unit.soil_heat_conductivity) / (unit.grout_heat_conductivity + unit.soil_heat_conductivity)   # dimensionless calculation factor
    beta = 1 / (2 * pi * alpha_fluid * unit.radius_pipe_inner) + 1 / (2 * pi * unit.pipe_heat_conductivity) * log(unit.radius_pipe_outer / unit.radius_pipe_inner) # in (mK)/W

    R_1 = beta + 1 / (2 * pi * unit.grout_heat_conductivity) *
                 (log(unit.radius_borehole^2 / (2 * unit.radius_pipe_outer * unit.distance_pipe_center)) +
                 sigma * log(unit.radius_borehole^4 / (unit.radius_borehole^4 - unit.distance_pipe_center^4)) -
                 unit.radius_pipe_outer^2 / (4 * unit.distance_pipe_center^2) * (1 - sigma * 4 * unit.distance_pipe_center^4 / (unit.radius_borehole^4 - unit.distance_pipe_center^4))^2 /
                 ((1 + 2 * pi * unit.grout_heat_conductivity * beta) / (1 - 2 * pi * unit.grout_heat_conductivity * beta) +
                 unit.radius_pipe_outer^2 / (4 * unit.distance_pipe_center^2) * (1 + sigma * 16 * unit.radius_borehole^4 * unit.distance_pipe_center^4 / ((unit.radius_borehole^4 - unit.distance_pipe_center^4)^2))))

<<<<<<< HEAD
    unit.borehole_thermal_resistance = R_1 / (2 * unit.probe_type)

    # calculate new average fluid temperature with g-function approach
    if unit.time_index == 1
        unit.energy_in_out_difference_per_probe_meter[unit.time_index] = unit.energy_in_out_per_probe_meter[unit.time_index]
=======
# function that calculates the new state of the geothermal probe field for the next timestep
# currenlty only a dummy implementation that calculates physical nonsense!!
function calculate_new_probe_field_temperatures!(unit::GeothermalProbes, sim_params::Dict{String,Any}, energy::Float64)
    # Note: energy is positive for loading (regeneration) and negative for unloading the probe field as this point
    current_timestep = sim_params["time"]
    if current_timestep == unit.last_timestep_calculated # check if current timestep has already been simulated
        if !iszero(energy) # this actually should never be the case if the GTP are not loaded AND unloaded within one timestep
            # not using ambient temperature here as this has already been calculated in the current timestep, but energy has changed, some
            # a recalculation is necessary.
            unit.temperature_field = unit.temperature_field .+ energy/200 
        end
>>>>>>> 2c4bec76
    else
        unit.energy_in_out_difference_per_probe_meter[unit.time_index] = unit.energy_in_out_per_probe_meter[unit.time_index] - unit.energy_in_out_per_probe_meter[unit.time_index-1]
    end

    current_temperature_difference = sum(reverse(unit.energy_in_out_difference_per_probe_meter[1:unit.time_index]) .* unit.g_function[1:unit.time_index]) / (2 * pi * unit.soil_heat_conductivity)

    unit.borehole_current_wall_temperature = unit.soil_undisturbed_ground_temperature + current_temperature_difference
    unit.fluid_temperature = unit.borehole_current_wall_temperature + unit.energy_in_out_per_probe_meter[unit.time_index] * unit.borehole_thermal_resistance

end

function calculate_alpha_pipe(unit::GeothermalProbes)
    # calculate mass flow in pipe
    power_in_out_per_pipe = wh_to_watts(abs(unit.energy_in_out_per_probe_meter[unit.time_index])) * unit.probe_depth / unit.probe_type  # W/pipe
    temperature_spread = unit.energy_in_out_per_probe_meter[unit.time_index] > 0 ? unit.loading_temperature_spread : unit.unloading_temperature_spread
    mass_flow_per_pipe = power_in_out_per_pipe / (unit.fluid_specific_heat_capacity * temperature_spread)  # kg/s

    use_dynamic_fluid_properties = false
    if use_dynamic_fluid_properties
        # calculate reynolds-number based on dynamic viscosity using dynamic temperature-dependend fluid properties, adapted from TRNSYS Type 710:
        fluid_dynamic_viscosity = 0.0000017158* unit.fluid_temperature^2 - 0.0001579079*unit.fluid_temperature+0.0048830621
        unit.fluid_heat_conductivity = 0.0010214286 * unit.fluid_temperature + 0.447
        unit.fluid_prandtl_number = fluid_dynamic_viscosity * unit.fluid_specific_heat_capacity / unit.fluid_heat_conductivity 
        fluid_reynolds_number = (4 * mass_flow_per_pipe) / (fluid_dynamic_viscosity * unit.pipe_diameter_inner * pi)
    else 
        # calculate reynolds-number based on kinematic viscosity with constant fluid properties.
        fluid_reynolds_number = (4 * mass_flow_per_pipe) / (unit.fluid_density * unit.fluid_kinematic_viscosity * unit.pipe_diameter_inner * pi)
    end
    
    if fluid_reynolds_number <= 2300  # laminar
        Nu = calculate_Nu_laminar(unit, fluid_reynolds_number)
    elseif fluid_reynolds_number > 2300 && fluid_reynolds_number <= 1e4 # transitional
        # Gielinski 1995
        factor = (fluid_reynolds_number - 2300) / (1e4 - 2300)
        Nu = (1 - factor) * calculate_Nu_laminar(unit, 2300.0) +
             factor * calculate_Nu_turbulent(unit, 10_000.0)
    else  # turbulent
        Nu = calculate_Nu_turbulent(unit, fluid_reynolds_number)
    end

    alpha = Nu * unit.fluid_heat_conductivity / unit.pipe_diameter_inner

    return alpha, fluid_reynolds_number
end
    
function calculate_Nu_laminar(unit::GeothermalProbes, fluid_reynolds_number::Float64)
    # Approach used in Ramming 2007 from Elsner, Norbert; Fischer, Siegfried; Huhn, Jörg; „Grundlagen der Technischen Thermodynamik“,  Band 2 Wärmeübertragung, Akademie Verlag, Berlin 1993. 
    k_a = 1.1 - 1 / (3.4 + 0.0667 * unit.fluid_prandtl_number)
    k_n = 0.35 + 1 / (7.825 + 2.6 * sqrt(unit.fluid_prandtl_number))

    # calculate Nu-Number
    Nu_laminar = ((k_a / (1 - k_n) * (unit.fluid_prandtl_number * unit.pipe_diameter_inner * fluid_reynolds_number / unit.probe_depth)^k_n)^3 + 4.364^3)^(1 / 3)
    return Nu_laminar
end 

function calculate_Nu_turbulent(unit::GeothermalProbes, fluid_reynolds_number::Float64)
    # Approached used from Gnielinski in: V. Gnielinski: Ein neues Berechnungsverfahren für die Wärmeübertragung im Übergangsbereich zwischen laminarer und turbulenter Rohrströmung. Forsch im Ing Wes 61:240–248, 1995. 
    zeta = (1.8 * log(fluid_reynolds_number) - 1.5)^-2
    Nu_turbulent = (zeta / 8 * fluid_reynolds_number * unit.fluid_prandtl_number) /
                   (1 + 12.7 * sqrt(zeta / 8) * (unit.fluid_prandtl_number^(2 / 3) - 1)) 
    return Nu_turbulent
end

# process function that provides energy from the geothermal probes
# according to actual delivered or received energy
function process(unit::GeothermalProbes, sim_params::Dict{String,Any})
    # get actual required energy from output interface
    outface = unit.output_interfaces[unit.m_heat_out]  # output interface
    exchange = balance_on(outface, outface.target)     # gather information of output interface
    demand_temp = exchange.temperature                 # get temperature requested by demand (equals max(unit.temperature_field) 
                                                        # from control-step if demand is not requesting a temperature)

    # check if temperature can be met
    if demand_temp !== nothing && demand_temp > unit.current_output_temperature
        # no calculate_new_probe_field() as this will be done in load() step to avoid double calling!
        return  # no energy delivery possible as requested temperature can not be provided!
    end

    # calculate energy demand with respect to the defined control stratey
    if unit.controller.parameter["name"] == "default"
        energy_demand = exchange.balance
    elseif unit.controller.parameter["name"] == "extended_storage_control"
        if unit.controller.parameter["load_any_storage"]
            energy_demand = exchange.balance + exchange.storage_potential
        else
            energy_demand = exchange.balance
        end
    else
        energy_demand = exchange.balance
    end

    if energy_demand >= 0.0
        # no calculate_new_probe_field() as this will be done in load() step to avoid double calling!
        return # process is only concerned with moving energy to the target
    end
    energy_demand = max(energy_demand, -unit.max_output_energy)

    # write output heat flux into vector
    unit.energy_in_out_per_probe_meter[unit.time_index] = energy_demand  / (unit.probe_depth * unit.number_of_probes) # from total energy to specific power of one single probe.
    add!(outface, abs(energy_demand), unit.current_output_temperature)
<<<<<<< HEAD
    
end

function load(unit::GeothermalProbes, parameters::Dict{String,Any})
  
    inface = unit.input_interfaces[unit.m_heat_in]  # input interface
    exchange = balance_on(inface, inface.source)    # gather information of input interface
    supply_temp = exchange.temperature              # get temperature delivered by source 
    energy_available = exchange.balance             # get energy that is provided  
   
    if (!unit.regeneration ||                                                        # no energy available if regeneration is turned off
        energy_available <= 0.0 ||                                                   # no energy available for loading as load is only concerned when receiving energy from the target
        (supply_temp !== nothing && supply_temp < unit.current_input_temperature)    # we can only take in energy if it's at a higher temperature than the probe fields lowest temperature
    )
        # recalculate borehole temperature for next timestep
        calculate_new_boreholewall_temperature!(unit::GeothermalProbes)
        return
    end

    energy_available = min(energy_available, unit.max_input_energy)

    # Add loaded specific heat flux to vector
    unit.energy_in_out_per_probe_meter[unit.time_index] += energy_available / (unit.probe_depth * unit.number_of_probes)

    # calcute energy that acutally has beed delivered for regeneration and set it to interface 
    # no other limits are present as max_energy for geothermal probes was written in control-step!
    sub!(inface, energy_available, unit.current_input_temperature)
    
    # recalculate borehole temperature for next timestep
    calculate_new_boreholewall_temperature!(unit::GeothermalProbes)
    
=======
    # recalculate probe field temperatures for next timestep
    calculate_new_probe_field_temperatures!(unit, sim_params, energy_demand) # energy_demand is negative here and has to be negative in calculate_new_probe_field_temperatures!() for unloading

end

function load(unit::GeothermalProbes, sim_params::Dict{String,Any})
    # we can assume that energy will be either be taken from or fed into the geothermal probe field within one time step,
    # but not both within one time step - right? Therefore we can call calculate_new_probe_field_temperatures!() from process
    # and from load, but it will never be calculated twice as only one call will be performed with energy>0. If both load
    # and process happens at the same time step with an energy flow>0, the temperatures of the GTP field will be calculated twice 
    # in each timestep with the current implementation. This should work, but is not computationally effiecient.
    if !unit.regeneration
        # recalculate probe field temperatures for next timestep (function checks if is has already been calculated in the current timestep)
        calculate_new_probe_field_temperatures!(unit, sim_params, 0.0)  # call calculate_new_probe_field() to calculate new temperatures of field to account for possible ambient effects
        return
    end

    # get actual delivered energy from input interface
    inface = unit.input_interfaces[unit.m_heat_in]  # input interface
    exchange = balance_on(inface, inface.source)    # gather information of input interface
    supply_temp = exchange.temperature              # get temperature delivered by source 
    energy_available = exchange.balance             # get energy that is provided

    # no energy available for loading as load is only concerned when receiving energy from the target
    if energy_available <= 0.0
        # recalculate probe field temperatures for next timestep (function checks if is has already been calculated in the current timestep)
        calculate_new_probe_field_temperatures!(unit, sim_params, 0.0)  # call calculate_new_probe_field() to calculate new temperatures of field to account for possible ambient effects
        return
    end

    # we can only take in energy if it's at a higher temperature than the probe fields lowest temperature
    if supply_temp !== nothing && supply_temp < unit.current_input_temperature
        # recalculate probe field temperatures for next timestep (function checks if is has already been calculated in the current timestep)
        calculate_new_probe_field_temperatures!(unit, sim_params, 0.0)  # call calculate_new_probe_field() to calculate new temperatures of field to account for possible ambient effects
        return
    end
    
    # calcute energy that acutally has beed delivered for regeneration and set it to interface 
    # no other limits are present as max_energy for geothermal probes was written in control-step!
    sub!(inface, energy_available, unit.current_input_temperature)
    # recalculate probe field temperatures for next timestep
    calculate_new_probe_field_temperatures!(unit, sim_params, energy_available)  # energy_availability is positive here
        
>>>>>>> 2c4bec76
end

function balance_on(
    interface::SystemInterface,
    unit::GeothermalProbes
)::NamedTuple{}
    # check if interface is input or output on unit
    input_sign = unit.uac == interface.target.uac ? -1 : +1
    # check if a balance was already written --> if yes, storage potential will be set to zero as storage was already processed/loaded
    balance_written = interface.max_energy === nothing || interface.sum_abs_change > 0.0

    return (
            balance = interface.balance,
            energy = (  uac=unit.uac,
                        energy_potential=0.0,
                        storage_potential=balance_written ? 0.0 : input_sign * interface.max_energy,
                        temperature=interface.temperature,
                        pressure=nothing,
                        voltage=nothing), # geothermal probes are handled as storages currently!
            )
end

function output_values(unit::GeothermalProbes)::Vector{String}
<<<<<<< HEAD
    return ["IN", "OUT", "TEMPERATURE_#NodeNum", "borehole_temperature","fluid_temperature","borehole_thermal_resistance","fluid_reynolds_number", "T_out", "Q_out", "Q_in", "dT_monthly","dT_hourly" ]
=======
    temp_vect = []
    append!(temp_vect, string(unit.m_heat_in)*" IN")
    append!(temp_vect, string(unit.m_heat_out)*" OUT")
    for n in range(length(unit.temperature_field))
        append!(temp_vect, "TEMPERATURE_"*string(n))
    end
    return temp_vect
>>>>>>> 2c4bec76
end

function output_value(unit::GeothermalProbes, key::OutputKey)::Float64
    if key.value_key == "IN"
        return calculate_energy_flow(unit.input_interfaces[key.medium])
    elseif key.value_key == "OUT"
        return calculate_energy_flow(unit.output_interfaces[key.medium])
    elseif startswith(key.value_key, "Temperature_")
        idx = parse(Int, split(key.value_key, "_")[2])
        if !(1 <= idx <= length(unit.temperature_field)) 
            throw(ArgumentError("Index \"$idx\" of requested temperature-output of geothermal probe field exeeds the number of available temperatur datapoints.")) 
        else
            return unit.temperature_field[idx]
        end
    elseif key.value_key =="borehole_temperature"
        return unit.borehole_current_wall_temperature
    elseif key.value_key =="fluid_temperature"
        return unit.fluid_temperature
    elseif key.value_key =="borehole_thermal_resistance"
        return unit.borehole_thermal_resistance
    elseif key.value_key =="fluid_reynolds_number"
        return unit.fluid_reynolds_number
    elseif key.value_key =="dT_monthly"
        return unit.dT_monthly
    elseif key.value_key =="dT_hourly"
        return unit.dT_hourly
    end
    throw(KeyError(key.value_key))
end


export GeothermalProbes<|MERGE_RESOLUTION|>--- conflicted
+++ resolved
@@ -2,12 +2,8 @@
 Implementation of geothermal probes.
 This implementations acts as storage as it can produce and load energy.
 """
-<<<<<<< HEAD
 
 mutable struct GeothermalProbes <: ControlledComponent
-=======
-mutable struct GeothermalProbes <: Component
->>>>>>> 2c4bec76
     uac::String
     controller::Controller
     sys_function::SystemFunction
@@ -66,7 +62,6 @@
         m_heat_in = Symbol(default(config, "m_heat_in", "m_h_w_ht1"))
         m_heat_out = Symbol(default(config, "m_heat_out", "m_h_w_lt1"))
         register_media([m_heat_in, m_heat_out])
-<<<<<<< HEAD
     
         # Current solution to get g-function values.
         # read g-function .txt file
@@ -76,10 +71,6 @@
                 push!(g_function, parse(Float64, line))
             end
         close(file)
-=======
-        
-        ambient_temperature_profile = get_ambient_temperature_profile_from_config(config, sim_params, uac)
->>>>>>> 2c4bec76
 
         return new(
             uac,                     # uac
@@ -150,7 +141,6 @@
     components::Grouping,
     sim_params::Dict{String,Any}
 )
-<<<<<<< HEAD
     # time index, necessary for g-function approach
     unit.time_index = unit.time_index + 1 
 
@@ -160,18 +150,10 @@
 
         unit.energy_in_out_per_probe_meter = zeros(219000)  # TODO change to global number of time steps 
         unit.energy_in_out_difference_per_probe_meter = zeros(219000) # TODO change to global number of time steps 
-=======
-    # in case there is a state machine for geothermal probes
-    move_state(unit, components, sim_params)
-
-    # get ambient temperature from profile for current time step if needed (probably only for geothermal collectors)
-    unit.ambient_temperature = Profiles.value_at_time(unit.ambient_temperature_profile, sim_params["time"])
->>>>>>> 2c4bec76
 
         unit.max_input_energy = watt_to_wh(unit.max_input_power * unit.probe_depth * unit.number_of_probes)  
         unit.max_output_energy = watt_to_wh(unit.max_output_power * unit.probe_depth * unit.number_of_probes)  
 
-<<<<<<< HEAD
         unit.radius_pipe_inner = unit.pipe_diameter_inner / 2
         unit.radius_pipe_outer = unit.pipe_diameter_outer / 2
         unit.radius_borehole = unit.borehole_diameter / 2
@@ -185,26 +167,6 @@
                                                           unit.current_output_temperature,
                                                           unit.output_interfaces[unit.m_heat_out].temperature
                                                           )
-=======
-    # calculate maximum possible output temperatures for energy output and set temperature to output interface 
-    # (make sure, that a possibly higher temeprature that is already written in the interface is not overwritten)
-    unit.current_output_temperature = current_output_temperature(unit) # of geothermal probe field
-    unit.output_interfaces[unit.m_heat_out].temperature = highest(
-                                                                            unit.current_output_temperature, 
-                                                                            unit.output_interfaces[unit.m_heat_out].temperature
-                                                                            )
-   
-    # get input temperature for energy input (regeneration) and set temperature to input interface
-    # (currently from user input or from lowest temperature in probe field...)
-    # (make sure, that a possibly higher temperature that is already written in the interface is not overwritten)
-    if unit.regeneration
-        unit.current_input_temperature = current_input_temperature(unit) # of geothermal probe field 
-        unit.input_interfaces[unit.m_heat_in].temperature = highest(
-                                                                                unit.current_input_temperature,
-                                                                                unit.input_interfaces[unit.m_heat_in].temperature
-                                                                                )
-    end                                                                        
->>>>>>> 2c4bec76
 
     # calculate maximum energy that is possible in current time step
         # sets max_energy to zero if requested/available temperature does not fit to temperature of geothermal probe field.
@@ -241,20 +203,9 @@
 # function to calculate current new boreholewall temperature with g-functions
 function calculate_new_boreholewall_temperature!(unit::GeothermalProbes)
 
-<<<<<<< HEAD
     # R_B with Hellström (thermal borehole resistance)
     # calculate convective heat transfer coefficient alpha in pipie
     alpha_fluid, unit.fluid_reynolds_number = calculate_alpha_pipe(unit::GeothermalProbes)
-=======
-# function that calculates current (minimum possible) input temperature of probe field that should be provided for regeneration 
-# (higher temperature is always possible, here the minimum should be calculated!)
-# currenlty only a dummy implementation!!
-function current_input_temperature(unit::GeothermalProbes)::Temperature
-    input_temperature = highest(minimum(unit.temperature_field)+unit.loading_temperature_spread, unit.loading_temperature ) 
-    # could be the lowest outer borewhole temperature plot the given temperature spread or a user-specified loading_temperature if given
-    return input_temperature
-end
->>>>>>> 2c4bec76
 
     # calculate effective thermal borehole resistance by multipole method (Hellström 1991) depending on alpha
     sigma = (unit.grout_heat_conductivity - unit.soil_heat_conductivity) / (unit.grout_heat_conductivity + unit.soil_heat_conductivity)   # dimensionless calculation factor
@@ -267,25 +218,11 @@
                  ((1 + 2 * pi * unit.grout_heat_conductivity * beta) / (1 - 2 * pi * unit.grout_heat_conductivity * beta) +
                  unit.radius_pipe_outer^2 / (4 * unit.distance_pipe_center^2) * (1 + sigma * 16 * unit.radius_borehole^4 * unit.distance_pipe_center^4 / ((unit.radius_borehole^4 - unit.distance_pipe_center^4)^2))))
 
-<<<<<<< HEAD
     unit.borehole_thermal_resistance = R_1 / (2 * unit.probe_type)
 
     # calculate new average fluid temperature with g-function approach
     if unit.time_index == 1
         unit.energy_in_out_difference_per_probe_meter[unit.time_index] = unit.energy_in_out_per_probe_meter[unit.time_index]
-=======
-# function that calculates the new state of the geothermal probe field for the next timestep
-# currenlty only a dummy implementation that calculates physical nonsense!!
-function calculate_new_probe_field_temperatures!(unit::GeothermalProbes, sim_params::Dict{String,Any}, energy::Float64)
-    # Note: energy is positive for loading (regeneration) and negative for unloading the probe field as this point
-    current_timestep = sim_params["time"]
-    if current_timestep == unit.last_timestep_calculated # check if current timestep has already been simulated
-        if !iszero(energy) # this actually should never be the case if the GTP are not loaded AND unloaded within one timestep
-            # not using ambient temperature here as this has already been calculated in the current timestep, but energy has changed, some
-            # a recalculation is necessary.
-            unit.temperature_field = unit.temperature_field .+ energy/200 
-        end
->>>>>>> 2c4bec76
     else
         unit.energy_in_out_difference_per_probe_meter[unit.time_index] = unit.energy_in_out_per_probe_meter[unit.time_index] - unit.energy_in_out_per_probe_meter[unit.time_index-1]
     end
@@ -386,7 +323,6 @@
     # write output heat flux into vector
     unit.energy_in_out_per_probe_meter[unit.time_index] = energy_demand  / (unit.probe_depth * unit.number_of_probes) # from total energy to specific power of one single probe.
     add!(outface, abs(energy_demand), unit.current_output_temperature)
-<<<<<<< HEAD
     
 end
 
@@ -418,51 +354,6 @@
     # recalculate borehole temperature for next timestep
     calculate_new_boreholewall_temperature!(unit::GeothermalProbes)
     
-=======
-    # recalculate probe field temperatures for next timestep
-    calculate_new_probe_field_temperatures!(unit, sim_params, energy_demand) # energy_demand is negative here and has to be negative in calculate_new_probe_field_temperatures!() for unloading
-
-end
-
-function load(unit::GeothermalProbes, sim_params::Dict{String,Any})
-    # we can assume that energy will be either be taken from or fed into the geothermal probe field within one time step,
-    # but not both within one time step - right? Therefore we can call calculate_new_probe_field_temperatures!() from process
-    # and from load, but it will never be calculated twice as only one call will be performed with energy>0. If both load
-    # and process happens at the same time step with an energy flow>0, the temperatures of the GTP field will be calculated twice 
-    # in each timestep with the current implementation. This should work, but is not computationally effiecient.
-    if !unit.regeneration
-        # recalculate probe field temperatures for next timestep (function checks if is has already been calculated in the current timestep)
-        calculate_new_probe_field_temperatures!(unit, sim_params, 0.0)  # call calculate_new_probe_field() to calculate new temperatures of field to account for possible ambient effects
-        return
-    end
-
-    # get actual delivered energy from input interface
-    inface = unit.input_interfaces[unit.m_heat_in]  # input interface
-    exchange = balance_on(inface, inface.source)    # gather information of input interface
-    supply_temp = exchange.temperature              # get temperature delivered by source 
-    energy_available = exchange.balance             # get energy that is provided
-
-    # no energy available for loading as load is only concerned when receiving energy from the target
-    if energy_available <= 0.0
-        # recalculate probe field temperatures for next timestep (function checks if is has already been calculated in the current timestep)
-        calculate_new_probe_field_temperatures!(unit, sim_params, 0.0)  # call calculate_new_probe_field() to calculate new temperatures of field to account for possible ambient effects
-        return
-    end
-
-    # we can only take in energy if it's at a higher temperature than the probe fields lowest temperature
-    if supply_temp !== nothing && supply_temp < unit.current_input_temperature
-        # recalculate probe field temperatures for next timestep (function checks if is has already been calculated in the current timestep)
-        calculate_new_probe_field_temperatures!(unit, sim_params, 0.0)  # call calculate_new_probe_field() to calculate new temperatures of field to account for possible ambient effects
-        return
-    end
-    
-    # calcute energy that acutally has beed delivered for regeneration and set it to interface 
-    # no other limits are present as max_energy for geothermal probes was written in control-step!
-    sub!(inface, energy_available, unit.current_input_temperature)
-    # recalculate probe field temperatures for next timestep
-    calculate_new_probe_field_temperatures!(unit, sim_params, energy_available)  # energy_availability is positive here
-        
->>>>>>> 2c4bec76
 end
 
 function balance_on(
@@ -486,17 +377,7 @@
 end
 
 function output_values(unit::GeothermalProbes)::Vector{String}
-<<<<<<< HEAD
     return ["IN", "OUT", "TEMPERATURE_#NodeNum", "borehole_temperature","fluid_temperature","borehole_thermal_resistance","fluid_reynolds_number", "T_out", "Q_out", "Q_in", "dT_monthly","dT_hourly" ]
-=======
-    temp_vect = []
-    append!(temp_vect, string(unit.m_heat_in)*" IN")
-    append!(temp_vect, string(unit.m_heat_out)*" OUT")
-    for n in range(length(unit.temperature_field))
-        append!(temp_vect, "TEMPERATURE_"*string(n))
-    end
-    return temp_vect
->>>>>>> 2c4bec76
 end
 
 function output_value(unit::GeothermalProbes, key::OutputKey)::Float64
