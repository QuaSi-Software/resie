{
    "io_settings": {
        "output_file": "./output/out.csv",
        "dump_info": true,
        "dump_info_file": "./output/info_dump.md",
        "__heating_output_keys": {
            "TST_01_HZG_01_DEM": ["m_h_w_ht1 IN"],
            "TST_01_HZG_01_HTP": ["m_h_w_ht1 OUT"],
            "TST_01_HZG_02_HTP": ["m_h_w_ht1 OUT"],
            "TST_01_HZG_01_BFT": ["Load"],
            "TST_01_HZG_01_GBO": ["m_h_w_ht1 OUT"],
            "TST_01_HZG_01_STS": ["m_h_w_ht1 IN", "Load"]
        },
        "output_keys": {
            "TST_01_HZG_01_DEM": ["m_h_w_ht1 IN"],
            "TST_01_HZG_01_HTP": ["m_h_w_ht1 OUT"],
            "TST_01_HZG_02_HTP": ["m_h_w_ht1 OUT"],
            "TST_01_HZG_01_BFT": ["Load"],
            "TST_01_HZG_01_GBO": ["m_h_w_ht1 OUT"],
            "TST_01_HZG_01_STS": ["m_h_w_ht1 IN", "Load"]
        },
        "output_plot": {
            "1": {
                "key": {"TST_01_HZG_01_DEM": ["m_h_w_ht1 IN"]},
                "axis": "left",
                "unit": "kW",
                "scale_factor": 0.001
            },
            "2": {
                "key": {"TST_01_HZG_01_HTP": ["m_h_w_ht1 OUT"]},
                "axis": "left",
                "unit": "kW",
                "scale_factor": 0.001
            },
            "3": {
                "key": {"TST_01_HZG_02_HTP": ["m_h_w_ht1 OUT"]},
                "axis": "left",
                "unit": "kW",
                "scale_factor": 0.001
            },
            "4": {
                "key": {"TST_01_HZG_01_BFT": ["Load"]},
                "axis": "left",
                "unit": "kW",
                "scale_factor": 0.001
            },
            "5": {
                "key": {"TST_01_HZG_01_GBO": ["m_h_w_ht1 OUT"]},
                "axis": "left",
                "unit": "kW",
                "scale_factor": 0.001
            },
            "6": {
                "key": {"TST_01_HZG_01_STS": ["m_h_w_ht1 IN"]},
                "axis": "left",
                "unit": "kW",
                "scale_factor": 0.001
            },
            "7": {
                "key": {"TST_01_HZG_01_STS": ["Load"]},
                "axis": "right",
                "unit": "kW",
                "scale_factor": 0.001
            }
        }
    },
    "simulation_parameters": {
        "start": 0,
        "end": 604800,
        "time_step_seconds": 900
    },
    "energy_systems": {
        "TST_01_HZG_01_DEM": {
            "type": "Demand",
            "medium": "m_h_w_ht1",
            "control_refs": [],
            "production_refs": [],
            "energy_profile_file_path": "./profiles/tests/demand_heating_energy.prf",
            "temperature_profile_file_path": "./profiles/tests/demand_heating_temperature.prf",
            "scale": 10000.0
        },
        "TST_01_HZG_02_DEM": {
            "type": "Demand",
            "medium": "m_c_g_h2",
            "control_refs": [],
            "production_refs": [],
            "energy_profile_file_path": "./profiles/tests/demand_h2.prf",
            "scale": 10000.0
        },
        "TST_01_HZG_01_BUS": {
            "type": "Bus",
            "medium": "m_h_w_ht1",
            "control_refs": [],
            "production_refs": [
                "TST_01_HZG_01_DEM",
                "TST_01_HZG_01_BFT",
                "TST_01_HZG_01_STS"
            ],
            "connection_matrix": {
                "input_order": [
                    "TST_01_HZG_01_HTP",
                    "TST_01_HZG_02_HTP",
                    "TST_01_HZG_01_BFT",
                    "TST_01_HZG_01_GBO"
                ],
                "output_order": [
                    "TST_01_HZG_01_DEM",
                    "TST_01_HZG_01_BFT",
                    "TST_01_HZG_01_STS"
                ],
                "storage_loading": [
                    [1, 1, 1],
                    [1, 1, 0],
                    [1, 0, 0],
                    [1, 1, 0]
                ]
            }
        },
        "TST_01_ELT_01_BUS": {
            "type": "Bus",
            "medium": "m_e_ac_230v",
            "control_refs": [],
            "production_refs": [
                "TST_01_HZG_01_HTP",
                "TST_01_HZG_02_HTP",
                "TST_01_ELT_01_ELY"
            ],
            "connection_matrix": {
                "input_order": [
                    "TST_01_ELT_01_GRI"
                ],
                "output_order": [
                    "TST_01_HZG_01_HTP",
                    "TST_01_HZG_02_HTP",
                    "TST_01_ELT_01_ELY"
                ]
            }
        },
        "TST_01_HZG_01_HTP": {
            "type": "HeatPump",
            "control_refs": [],
            "production_refs": [
                "TST_01_HZG_01_BUS"
            ],
            "strategy": {
                "name": "demand_driven"
            },
            "power": 20000,
            "fixed_cop": 3.0
        },
        "TST_01_HZG_02_HTP": {
            "type": "HeatPump",
            "control_refs": [
                "TST_01_HZG_01_BUS"
            ],
            "production_refs": [
                "TST_01_HZG_01_BUS"
            ],
            "strategy": {
                "name": "demand_driven"
            },
            "power": 20000,
            "fixed_cop": 3.0
        },
        "TST_01_HZG_01_BFT": {
            "type": "BufferTank",
            "control_refs": [],
            "production_refs": [
                "TST_01_HZG_01_BUS"
            ],
            "capacity": 40000,
            "load": 20000
        },
        "TST_01_HZG_01_GBO": {
            "type": "GasBoiler",
            "control_refs": ["TST_01_HZG_01_BFT"],
            "production_refs": [
                "TST_01_HZG_01_BUS"
            ],
            "strategy": {
                "name": "storage_driven",
                "high_threshold": 0.5,
                "low_threshold": 0.1
            },
            "power": 40000
        },
        "TST_01_ELT_01_ELY": {
            "type": "Electrolyser",
<<<<<<< HEAD
            "control_refs": [
                "TST_01_HZG_02_DEM"
            ],
=======
            "control_refs": ["TST_01_HZG_01_HTP"],
>>>>>>> 6a4d93e0
            "production_refs": [
                "TST_01_HZG_01_HTP",
                "TST_01_HZG_02_DEM",
                "TST_01_ELT_01_GRO"
            ],
            "strategy": {
                "name": "demand_driven"
            },
            "power": 40000
        },
        "TST_01_HZG_01_STS": {
            "type": "SeasonalThermalStorage",
            "control_refs": [],
            "production_refs": [
                "TST_01_HZG_02_HTP"
            ],
            "capacity": 4000000,
            "load": 2000000,
            "high_temperature": 50
        },
        "TST_01_HZG_01_GRI": {
            "type": "GridConnection",
            "medium": "m_c_g_natgas",
            "control_refs": [],
            "production_refs": [
                "TST_01_HZG_01_GBO"
            ],
            "is_source": true
        },
        "TST_01_ELT_01_GRI": {
            "type": "GridConnection",
            "medium": "m_e_ac_230v",
            "control_refs": [],
            "production_refs": [
                "TST_01_ELT_01_BUS"
            ],
            "is_source": true
        },
        "TST_01_ELT_01_GRO": {
            "type": "GridConnection",
            "medium": "m_c_g_o2",
            "control_refs": [],
            "production_refs": [],
            "is_source": false
        }
    }
}<|MERGE_RESOLUTION|>--- conflicted
+++ resolved
@@ -186,13 +186,9 @@
         },
         "TST_01_ELT_01_ELY": {
             "type": "Electrolyser",
-<<<<<<< HEAD
             "control_refs": [
                 "TST_01_HZG_02_DEM"
             ],
-=======
-            "control_refs": ["TST_01_HZG_01_HTP"],
->>>>>>> 6a4d93e0
             "production_refs": [
                 "TST_01_HZG_01_HTP",
                 "TST_01_HZG_02_DEM",
